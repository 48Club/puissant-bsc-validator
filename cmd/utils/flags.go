// Copyright 2015 The go-ethereum Authors
// This file is part of go-ethereum.
//
// go-ethereum is free software: you can redistribute it and/or modify
// it under the terms of the GNU General Public License as published by
// the Free Software Foundation, either version 3 of the License, or
// (at your option) any later version.
//
// go-ethereum is distributed in the hope that it will be useful,
// but WITHOUT ANY WARRANTY; without even the implied warranty of
// MERCHANTABILITY or FITNESS FOR A PARTICULAR PURPOSE. See the
// GNU General Public License for more details.
//
// You should have received a copy of the GNU General Public License
// along with go-ethereum. If not, see <http://www.gnu.org/licenses/>.

// Package utils contains internal helper functions for go-ethereum commands.
package utils

import (
	"crypto/ecdsa"
	"fmt"
	"io"
	"io/ioutil"
	"math"
	"math/big"
	"os"
	"path/filepath"
	godebug "runtime/debug"
	"strconv"
	"strings"
	"text/tabwriter"
	"text/template"
	"time"

	"github.com/ethereum/go-ethereum/accounts"
	"github.com/ethereum/go-ethereum/accounts/keystore"
	"github.com/ethereum/go-ethereum/common"
	"github.com/ethereum/go-ethereum/common/fdlimit"
	"github.com/ethereum/go-ethereum/consensus"
	"github.com/ethereum/go-ethereum/consensus/clique"
	"github.com/ethereum/go-ethereum/consensus/ethash"
	"github.com/ethereum/go-ethereum/core"
	"github.com/ethereum/go-ethereum/core/rawdb"
	"github.com/ethereum/go-ethereum/core/vm"
	"github.com/ethereum/go-ethereum/crypto"
	"github.com/ethereum/go-ethereum/eth"
	"github.com/ethereum/go-ethereum/eth/downloader"
	"github.com/ethereum/go-ethereum/eth/ethconfig"
	"github.com/ethereum/go-ethereum/eth/gasprice"
	"github.com/ethereum/go-ethereum/eth/tracers"
	"github.com/ethereum/go-ethereum/ethdb"
	"github.com/ethereum/go-ethereum/ethstats"
	"github.com/ethereum/go-ethereum/graphql"
	"github.com/ethereum/go-ethereum/internal/ethapi"
	"github.com/ethereum/go-ethereum/internal/flags"
	"github.com/ethereum/go-ethereum/les"
	"github.com/ethereum/go-ethereum/log"
	"github.com/ethereum/go-ethereum/metrics"
	"github.com/ethereum/go-ethereum/metrics/exp"
	"github.com/ethereum/go-ethereum/metrics/influxdb"
	"github.com/ethereum/go-ethereum/miner"
	"github.com/ethereum/go-ethereum/node"
	"github.com/ethereum/go-ethereum/p2p"
	"github.com/ethereum/go-ethereum/p2p/enode"
	"github.com/ethereum/go-ethereum/p2p/nat"
	"github.com/ethereum/go-ethereum/p2p/netutil"
	"github.com/ethereum/go-ethereum/params"
	pcsclite "github.com/gballet/go-libpcsclite"
	gopsutil "github.com/shirou/gopsutil/mem"
	"gopkg.in/urfave/cli.v1"
)

func init() {
	cli.AppHelpTemplate = `{{.Name}} {{if .Flags}}[global options] {{end}}command{{if .Flags}} [command options]{{end}} [arguments...]

VERSION:
   {{.Version}}

COMMANDS:
   {{range .Commands}}{{.Name}}{{with .ShortName}}, {{.}}{{end}}{{ "\t" }}{{.Usage}}
   {{end}}{{if .Flags}}
GLOBAL OPTIONS:
   {{range .Flags}}{{.}}
   {{end}}{{end}}
`
	cli.CommandHelpTemplate = flags.CommandHelpTemplate
	cli.HelpPrinter = printHelp
}

func printHelp(out io.Writer, templ string, data interface{}) {
	funcMap := template.FuncMap{"join": strings.Join}
	t := template.Must(template.New("help").Funcs(funcMap).Parse(templ))
	w := tabwriter.NewWriter(out, 38, 8, 2, ' ', 0)
	err := t.Execute(w, data)
	if err != nil {
		panic(err)
	}
	w.Flush()
}

// These are all the command line flags we support.
// If you add to this list, please remember to include the
// flag in the appropriate command definition.
//
// The flags are defined here so their names and help texts
// are the same for all commands.

var (
	// General settings
	DataDirFlag = DirectoryFlag{
		Name:  "datadir",
		Usage: "Data directory for the databases and keystore",
		Value: DirectoryString(node.DefaultDataDir()),
	}
	DirectBroadcastFlag = cli.BoolFlag{
		Name:  "directbroadcast",
		Usage: "Enable directly broadcast mined block to all peers",
	}
	RangeLimitFlag = cli.BoolFlag{
		Name:  "rangelimit",
		Usage: "Enable 5000 blocks limit for range query",
	}
	AncientFlag = DirectoryFlag{
		Name:  "datadir.ancient",
		Usage: "Data directory for ancient chain segments (default = inside chaindata)",
	}
	MinFreeDiskSpaceFlag = DirectoryFlag{
		Name:  "datadir.minfreedisk",
		Usage: "Minimum free disk space in MB, once reached triggers auto shut down (default = --cache.gc converted to MB, 0 = disabled)",
	}
	KeyStoreDirFlag = DirectoryFlag{
		Name:  "keystore",
		Usage: "Directory for the keystore (default = inside the datadir)",
	}
	NoUSBFlag = cli.BoolFlag{
		Name:  "nousb",
		Usage: "Disables monitoring for and managing USB hardware wallets (deprecated)",
	}
	USBFlag = cli.BoolFlag{
		Name:  "usb",
		Usage: "Enable monitoring and management of USB hardware wallets",
	}
	SmartCardDaemonPathFlag = cli.StringFlag{
		Name:  "pcscdpath",
		Usage: "Path to the smartcard daemon (pcscd) socket file",
		Value: pcsclite.PCSCDSockName,
	}
	NetworkIdFlag = cli.Uint64Flag{
		Name:  "networkid",
		Usage: "Explicitly set network id (integer)(For testnets: use --ropsten, --rinkeby, --goerli instead)",
		Value: ethconfig.Defaults.NetworkId,
	}
	MainnetFlag = cli.BoolFlag{
		Name:  "mainnet",
		Usage: "Ethereum mainnet",
	}
	GoerliFlag = cli.BoolFlag{
		Name:  "goerli",
		Usage: "Görli network: pre-configured proof-of-authority test network",
	}
	YoloV3Flag = cli.BoolFlag{
		Name:  "yolov3",
		Usage: "YOLOv3 network: pre-configured proof-of-authority shortlived test network.",
	}
	RinkebyFlag = cli.BoolFlag{
		Name:  "rinkeby",
		Usage: "Rinkeby network: pre-configured proof-of-authority test network",
	}
	RopstenFlag = cli.BoolFlag{
		Name:  "ropsten",
		Usage: "Ropsten network: pre-configured proof-of-work test network",
	}
	DeveloperFlag = cli.BoolFlag{
		Name:  "dev",
		Usage: "Ephemeral proof-of-authority network with a pre-funded developer account, mining enabled",
	}
	DeveloperPeriodFlag = cli.IntFlag{
		Name:  "dev.period",
		Usage: "Block period to use in developer mode (0 = mine only if transaction pending)",
	}
	IdentityFlag = cli.StringFlag{
		Name:  "identity",
		Usage: "Custom node name",
	}
	DocRootFlag = DirectoryFlag{
		Name:  "docroot",
		Usage: "Document Root for HTTPClient file scheme",
		Value: DirectoryString(HomeDir()),
	}
	ExitWhenSyncedFlag = cli.BoolFlag{
		Name:  "exitwhensynced",
		Usage: "Exits after block synchronisation completes",
	}
	IterativeOutputFlag = cli.BoolFlag{
		Name:  "iterative",
		Usage: "Print streaming JSON iteratively, delimited by newlines",
	}
	ExcludeStorageFlag = cli.BoolFlag{
		Name:  "nostorage",
		Usage: "Exclude storage entries (save db lookups)",
	}
	IncludeIncompletesFlag = cli.BoolFlag{
		Name:  "incompletes",
		Usage: "Include accounts for which we don't have the address (missing preimage)",
	}
	ExcludeCodeFlag = cli.BoolFlag{
		Name:  "nocode",
		Usage: "Exclude contract code (save db lookups)",
	}
	defaultSyncMode = ethconfig.Defaults.SyncMode
	SyncModeFlag    = TextMarshalerFlag{
		Name:  "syncmode",
		Usage: `Blockchain sync mode ("fast", "full", "snap" or "light")`,
		Value: &defaultSyncMode,
	}
	GCModeFlag = cli.StringFlag{
		Name:  "gcmode",
		Usage: `Blockchain garbage collection mode ("full", "archive")`,
		Value: "full",
	}
	SnapshotFlag = cli.BoolTFlag{
		Name:  "snapshot",
		Usage: `Enables snapshot-database mode (default = enable)`,
	}
	TxLookupLimitFlag = cli.Uint64Flag{
		Name:  "txlookuplimit",
		Usage: "Number of recent blocks to maintain transactions index for (default = about one year, 0 = entire chain)",
		Value: ethconfig.Defaults.TxLookupLimit,
	}
	LightKDFFlag = cli.BoolFlag{
		Name:  "lightkdf",
		Usage: "Reduce key-derivation RAM & CPU usage at some expense of KDF strength",
	}
	WhitelistFlag = cli.StringFlag{
		Name:  "whitelist",
		Usage: "Comma separated block number-to-hash mappings to enforce (<number>=<hash>)",
	}
	BloomFilterSizeFlag = cli.Uint64Flag{
		Name:  "bloomfilter.size",
		Usage: "Megabytes of memory allocated to bloom-filter for pruning",
		Value: 2048,
	}
	OverrideBerlinFlag = cli.Uint64Flag{
		Name:  "override.berlin",
		Usage: "Manually specify Berlin fork-block, overriding the bundled setting",
	}
	// Light server and client settings
	LightServeFlag = cli.IntFlag{
		Name:  "light.serve",
		Usage: "Maximum percentage of time allowed for serving LES requests (multi-threaded processing allows values over 100)",
		Value: ethconfig.Defaults.LightServ,
	}
	LightIngressFlag = cli.IntFlag{
		Name:  "light.ingress",
		Usage: "Incoming bandwidth limit for serving light clients (kilobytes/sec, 0 = unlimited)",
		Value: ethconfig.Defaults.LightIngress,
	}
	LightEgressFlag = cli.IntFlag{
		Name:  "light.egress",
		Usage: "Outgoing bandwidth limit for serving light clients (kilobytes/sec, 0 = unlimited)",
		Value: ethconfig.Defaults.LightEgress,
	}
	LightMaxPeersFlag = cli.IntFlag{
		Name:  "light.maxpeers",
		Usage: "Maximum number of light clients to serve, or light servers to attach to",
		Value: ethconfig.Defaults.LightPeers,
	}
	UltraLightServersFlag = cli.StringFlag{
		Name:  "ulc.servers",
		Usage: "List of trusted ultra-light servers",
		Value: strings.Join(ethconfig.Defaults.UltraLightServers, ","),
	}
	UltraLightFractionFlag = cli.IntFlag{
		Name:  "ulc.fraction",
		Usage: "Minimum % of trusted ultra-light servers required to announce a new head",
		Value: ethconfig.Defaults.UltraLightFraction,
	}
	UltraLightOnlyAnnounceFlag = cli.BoolFlag{
		Name:  "ulc.onlyannounce",
		Usage: "Ultra light server sends announcements only",
	}
	LightNoPruneFlag = cli.BoolFlag{
		Name:  "light.nopruning",
		Usage: "Disable ancient light chain data pruning",
	}
	LightNoSyncServeFlag = cli.BoolFlag{
		Name:  "light.nosyncserve",
		Usage: "Enables serving light clients before syncing",
	}
	// Ethash settings
	EthashCacheDirFlag = DirectoryFlag{
		Name:  "ethash.cachedir",
		Usage: "Directory to store the ethash verification caches (default = inside the datadir)",
	}
	EthashCachesInMemoryFlag = cli.IntFlag{
		Name:  "ethash.cachesinmem",
		Usage: "Number of recent ethash caches to keep in memory (16MB each)",
		Value: ethconfig.Defaults.Ethash.CachesInMem,
	}
	EthashCachesOnDiskFlag = cli.IntFlag{
		Name:  "ethash.cachesondisk",
		Usage: "Number of recent ethash caches to keep on disk (16MB each)",
		Value: ethconfig.Defaults.Ethash.CachesOnDisk,
	}
	EthashCachesLockMmapFlag = cli.BoolFlag{
		Name:  "ethash.cacheslockmmap",
		Usage: "Lock memory maps of recent ethash caches",
	}
	EthashDatasetDirFlag = DirectoryFlag{
		Name:  "ethash.dagdir",
		Usage: "Directory to store the ethash mining DAGs",
		Value: DirectoryString(ethconfig.Defaults.Ethash.DatasetDir),
	}
	EthashDatasetsInMemoryFlag = cli.IntFlag{
		Name:  "ethash.dagsinmem",
		Usage: "Number of recent ethash mining DAGs to keep in memory (1+GB each)",
		Value: ethconfig.Defaults.Ethash.DatasetsInMem,
	}
	EthashDatasetsOnDiskFlag = cli.IntFlag{
		Name:  "ethash.dagsondisk",
		Usage: "Number of recent ethash mining DAGs to keep on disk (1+GB each)",
		Value: ethconfig.Defaults.Ethash.DatasetsOnDisk,
	}
	EthashDatasetsLockMmapFlag = cli.BoolFlag{
		Name:  "ethash.dagslockmmap",
		Usage: "Lock memory maps for recent ethash mining DAGs",
	}
	// Transaction pool settings
	TxPoolLocalsFlag = cli.StringFlag{
		Name:  "txpool.locals",
		Usage: "Comma separated accounts to treat as locals (no flush, priority inclusion)",
	}
	TxPoolNoLocalsFlag = cli.BoolFlag{
		Name:  "txpool.nolocals",
		Usage: "Disables price exemptions for locally submitted transactions",
	}
	TxPoolJournalFlag = cli.StringFlag{
		Name:  "txpool.journal",
		Usage: "Disk journal for local transaction to survive node restarts",
		Value: core.DefaultTxPoolConfig.Journal,
	}
	TxPoolRejournalFlag = cli.DurationFlag{
		Name:  "txpool.rejournal",
		Usage: "Time interval to regenerate the local transaction journal",
		Value: core.DefaultTxPoolConfig.Rejournal,
	}
	TxPoolPriceLimitFlag = cli.Uint64Flag{
		Name:  "txpool.pricelimit",
		Usage: "Minimum gas price limit to enforce for acceptance into the pool",
		Value: ethconfig.Defaults.TxPool.PriceLimit,
	}
	TxPoolPriceBumpFlag = cli.Uint64Flag{
		Name:  "txpool.pricebump",
		Usage: "Price bump percentage to replace an already existing transaction",
		Value: ethconfig.Defaults.TxPool.PriceBump,
	}
	TxPoolAccountSlotsFlag = cli.Uint64Flag{
		Name:  "txpool.accountslots",
		Usage: "Minimum number of executable transaction slots guaranteed per account",
		Value: ethconfig.Defaults.TxPool.AccountSlots,
	}
	TxPoolGlobalSlotsFlag = cli.Uint64Flag{
		Name:  "txpool.globalslots",
		Usage: "Maximum number of executable transaction slots for all accounts",
		Value: ethconfig.Defaults.TxPool.GlobalSlots,
	}
	TxPoolAccountQueueFlag = cli.Uint64Flag{
		Name:  "txpool.accountqueue",
		Usage: "Maximum number of non-executable transaction slots permitted per account",
		Value: ethconfig.Defaults.TxPool.AccountQueue,
	}
	TxPoolGlobalQueueFlag = cli.Uint64Flag{
		Name:  "txpool.globalqueue",
		Usage: "Maximum number of non-executable transaction slots for all accounts",
		Value: ethconfig.Defaults.TxPool.GlobalQueue,
	}
	TxPoolLifetimeFlag = cli.DurationFlag{
		Name:  "txpool.lifetime",
		Usage: "Maximum amount of time non-executable transaction are queued",
		Value: ethconfig.Defaults.TxPool.Lifetime,
	}
	// Performance tuning settings
	CacheFlag = cli.IntFlag{
		Name:  "cache",
		Usage: "Megabytes of memory allocated to internal caching (default = 4096 mainnet full node, 128 light mode)",
		Value: 1024,
	}
	CacheDatabaseFlag = cli.IntFlag{
		Name:  "cache.database",
		Usage: "Percentage of cache memory allowance to use for database io",
		Value: 50,
	}
	CacheTrieFlag = cli.IntFlag{
		Name:  "cache.trie",
		Usage: "Percentage of cache memory allowance to use for trie caching (default = 15% full mode, 30% archive mode)",
		Value: 15,
	}
	CacheTrieJournalFlag = cli.StringFlag{
		Name:  "cache.trie.journal",
		Usage: "Disk journal directory for trie cache to survive node restarts",
		Value: ethconfig.Defaults.TrieCleanCacheJournal,
	}
	CacheTrieRejournalFlag = cli.DurationFlag{
		Name:  "cache.trie.rejournal",
		Usage: "Time interval to regenerate the trie cache journal",
		Value: ethconfig.Defaults.TrieCleanCacheRejournal,
	}
	CacheGCFlag = cli.IntFlag{
		Name:  "cache.gc",
		Usage: "Percentage of cache memory allowance to use for trie pruning (default = 25% full mode, 0% archive mode)",
		Value: 25,
	}
	CacheSnapshotFlag = cli.IntFlag{
		Name:  "cache.snapshot",
		Usage: "Percentage of cache memory allowance to use for snapshot caching (default = 10% full mode, 20% archive mode)",
		Value: 10,
	}
	CacheNoPrefetchFlag = cli.BoolFlag{
		Name:  "cache.noprefetch",
		Usage: "Disable heuristic state prefetch during block import (less CPU and disk IO, more time waiting for data)",
	}
	CachePreimagesFlag = cli.BoolFlag{
		Name:  "cache.preimages",
		Usage: "Enable recording the SHA3/keccak preimages of trie keys",
	}
	// Miner settings
	MiningEnabledFlag = cli.BoolFlag{
		Name:  "mine",
		Usage: "Enable mining",
	}
	MinerThreadsFlag = cli.IntFlag{
		Name:  "miner.threads",
		Usage: "Number of CPU threads to use for mining",
		Value: 0,
	}
	MinerNotifyFlag = cli.StringFlag{
		Name:  "miner.notify",
		Usage: "Comma separated HTTP URL list to notify of new work packages",
	}
	MinerNotifyFullFlag = cli.BoolFlag{
		Name:  "miner.notify.full",
		Usage: "Notify with pending block headers instead of work packages",
	}
	MinerGasTargetFlag = cli.Uint64Flag{
		Name:  "miner.gastarget",
		Usage: "Target gas floor for mined blocks",
		Value: ethconfig.Defaults.Miner.GasFloor,
	}
	MinerGasLimitFlag = cli.Uint64Flag{
		Name:  "miner.gaslimit",
		Usage: "Target gas ceiling for mined blocks",
		Value: ethconfig.Defaults.Miner.GasCeil,
	}
	MinerGasPriceFlag = BigFlag{
		Name:  "miner.gasprice",
		Usage: "Minimum gas price for mining a transaction",
		Value: ethconfig.Defaults.Miner.GasPrice,
	}
	MinerEtherbaseFlag = cli.StringFlag{
		Name:  "miner.etherbase",
		Usage: "Public address for block mining rewards (default = first account)",
		Value: "0",
	}
	MinerExtraDataFlag = cli.StringFlag{
		Name:  "miner.extradata",
		Usage: "Block extra data set by the miner (default = client version)",
	}
	MinerRecommitIntervalFlag = cli.DurationFlag{
		Name:  "miner.recommit",
		Usage: "Time interval to recreate the block being mined",
		Value: ethconfig.Defaults.Miner.Recommit,
	}
	MinerDelayLeftoverFlag = cli.DurationFlag{
		Name:  "miner.delayleftover",
		Usage: "Time interval to for broadcast block",
		Value: ethconfig.Defaults.Miner.DelayLeftOver,
	}
	MinerNoVerfiyFlag = cli.BoolFlag{
		Name:  "miner.noverify",
		Usage: "Disable remote sealing verification",
	}
	// Account settings
	UnlockedAccountFlag = cli.StringFlag{

		Name:  "unlock",
		Usage: "Comma separated list of accounts to unlock",
		Value: "",
	}
	PasswordFileFlag = cli.StringFlag{
		Name:  "password",
		Usage: "Password file to use for non-interactive password input",
		Value: "",
	}
	ExternalSignerFlag = cli.StringFlag{
		Name:  "signer",
		Usage: "External signer (url or path to ipc file)",
		Value: "",
	}
	VMEnableDebugFlag = cli.BoolFlag{
		Name:  "vmdebug",
		Usage: "Record information useful for VM and contract debugging",
	}
	InsecureUnlockAllowedFlag = cli.BoolFlag{
		Name:  "allow-insecure-unlock",
		Usage: "Allow insecure account unlocking when account-related RPCs are exposed by http",
	}
	RPCGlobalGasCapFlag = cli.Uint64Flag{
		Name:  "rpc.gascap",
		Usage: "Sets a cap on gas that can be used in eth_call/estimateGas (0=infinite)",
		Value: ethconfig.Defaults.RPCGasCap,
	}
	RPCGlobalTxFeeCapFlag = cli.Float64Flag{
		Name:  "rpc.txfeecap",
		Usage: "Sets a cap on transaction fee (in ether) that can be sent via the RPC APIs (0 = no cap)",
		Value: ethconfig.Defaults.RPCTxFeeCap,
	}
	// Logging and debug settings
	EthStatsURLFlag = cli.StringFlag{
		Name:  "ethstats",
		Usage: "Reporting URL of a ethstats service (nodename:secret@host:port)",
	}
	FakePoWFlag = cli.BoolFlag{
		Name:  "fakepow",
		Usage: "Disables proof-of-work verification",
	}
	NoCompactionFlag = cli.BoolFlag{
		Name:  "nocompaction",
		Usage: "Disables db compaction after import",
	}
	// RPC settings
	IPCDisabledFlag = cli.BoolFlag{
		Name:  "ipcdisable",
		Usage: "Disable the IPC-RPC server",
	}
	IPCPathFlag = DirectoryFlag{
		Name:  "ipcpath",
		Usage: "Filename for IPC socket/pipe within the datadir (explicit paths escape it)",
	}
	HTTPEnabledFlag = cli.BoolFlag{
		Name:  "http",
		Usage: "Enable the HTTP-RPC server",
	}
	HTTPListenAddrFlag = cli.StringFlag{
		Name:  "http.addr",
		Usage: "HTTP-RPC server listening interface",
		Value: node.DefaultHTTPHost,
	}
	HTTPPortFlag = cli.IntFlag{
		Name:  "http.port",
		Usage: "HTTP-RPC server listening port",
		Value: node.DefaultHTTPPort,
	}
	HTTPCORSDomainFlag = cli.StringFlag{
		Name:  "http.corsdomain",
		Usage: "Comma separated list of domains from which to accept cross origin requests (browser enforced)",
		Value: "",
	}
	HTTPVirtualHostsFlag = cli.StringFlag{
		Name:  "http.vhosts",
		Usage: "Comma separated list of virtual hostnames from which to accept requests (server enforced). Accepts '*' wildcard.",
		Value: strings.Join(node.DefaultConfig.HTTPVirtualHosts, ","),
	}
	HTTPApiFlag = cli.StringFlag{
		Name:  "http.api",
		Usage: "API's offered over the HTTP-RPC interface",
		Value: "",
	}
	HTTPPathPrefixFlag = cli.StringFlag{
		Name:  "http.rpcprefix",
		Usage: "HTTP path path prefix on which JSON-RPC is served. Use '/' to serve on all paths.",
		Value: "",
	}
	GraphQLEnabledFlag = cli.BoolFlag{
		Name:  "graphql",
		Usage: "Enable GraphQL on the HTTP-RPC server. Note that GraphQL can only be started if an HTTP server is started as well.",
	}
	GraphQLCORSDomainFlag = cli.StringFlag{
		Name:  "graphql.corsdomain",
		Usage: "Comma separated list of domains from which to accept cross origin requests (browser enforced)",
		Value: "",
	}
	GraphQLVirtualHostsFlag = cli.StringFlag{
		Name:  "graphql.vhosts",
		Usage: "Comma separated list of virtual hostnames from which to accept requests (server enforced). Accepts '*' wildcard.",
		Value: strings.Join(node.DefaultConfig.GraphQLVirtualHosts, ","),
	}
	WSEnabledFlag = cli.BoolFlag{
		Name:  "ws",
		Usage: "Enable the WS-RPC server",
	}
	WSListenAddrFlag = cli.StringFlag{
		Name:  "ws.addr",
		Usage: "WS-RPC server listening interface",
		Value: node.DefaultWSHost,
	}
	WSPortFlag = cli.IntFlag{
		Name:  "ws.port",
		Usage: "WS-RPC server listening port",
		Value: node.DefaultWSPort,
	}
	WSApiFlag = cli.StringFlag{
		Name:  "ws.api",
		Usage: "API's offered over the WS-RPC interface",
		Value: "",
	}
	WSAllowedOriginsFlag = cli.StringFlag{
		Name:  "ws.origins",
		Usage: "Origins from which to accept websockets requests",
		Value: "",
	}
	WSPathPrefixFlag = cli.StringFlag{
		Name:  "ws.rpcprefix",
		Usage: "HTTP path prefix on which JSON-RPC is served. Use '/' to serve on all paths.",
		Value: "",
	}
	ExecFlag = cli.StringFlag{
		Name:  "exec",
		Usage: "Execute JavaScript statement",
	}
	PreloadJSFlag = cli.StringFlag{
		Name:  "preload",
		Usage: "Comma separated list of JavaScript files to preload into the console",
	}
	AllowUnprotectedTxs = cli.BoolFlag{
		Name:  "rpc.allow-unprotected-txs",
		Usage: "Allow for unprotected (non EIP155 signed) transactions to be submitted via RPC",
	}

	// Network Settings
	MaxPeersFlag = cli.IntFlag{
		Name:  "maxpeers",
		Usage: "Maximum number of network peers (network disabled if set to 0)",
		Value: node.DefaultConfig.P2P.MaxPeers,
	}
	MaxPendingPeersFlag = cli.IntFlag{
		Name:  "maxpendpeers",
		Usage: "Maximum number of pending connection attempts (defaults used if set to 0)",
		Value: node.DefaultConfig.P2P.MaxPendingPeers,
	}
	ListenPortFlag = cli.IntFlag{
		Name:  "port",
		Usage: "Network listening port",
		Value: 30303,
	}
	BootnodesFlag = cli.StringFlag{
		Name:  "bootnodes",
		Usage: "Comma separated enode URLs for P2P discovery bootstrap",
		Value: "",
	}
	NodeKeyFileFlag = cli.StringFlag{
		Name:  "nodekey",
		Usage: "P2P node key file",
	}
	NodeKeyHexFlag = cli.StringFlag{
		Name:  "nodekeyhex",
		Usage: "P2P node key as hex (for testing)",
	}
	NATFlag = cli.StringFlag{
		Name:  "nat",
		Usage: "NAT port mapping mechanism (any|none|upnp|pmp|extip:<IP>)",
		Value: "any",
	}
	NoDiscoverFlag = cli.BoolFlag{
		Name:  "nodiscover",
		Usage: "Disables the peer discovery mechanism (manual peer addition)",
	}
	DiscoveryV5Flag = cli.BoolFlag{
		Name:  "v5disc",
		Usage: "Enables the experimental RLPx V5 (Topic Discovery) mechanism",
	}
	NetrestrictFlag = cli.StringFlag{
		Name:  "netrestrict",
		Usage: "Restricts network communication to the given IP networks (CIDR masks)",
	}
	DNSDiscoveryFlag = cli.StringFlag{
		Name:  "discovery.dns",
		Usage: "Sets DNS discovery entry points (use \"\" to disable DNS)",
	}

	// ATM the url is left to the user and deployment to
	JSpathFlag = cli.StringFlag{
		Name:  "jspath",
		Usage: "JavaScript root path for `loadScript`",
		Value: ".",
	}

	// Gas price oracle settings
	GpoBlocksFlag = cli.IntFlag{
		Name:  "gpo.blocks",
		Usage: "Number of recent blocks to check for gas prices",
		Value: ethconfig.Defaults.GPO.Blocks,
	}
	GpoPercentileFlag = cli.IntFlag{
		Name:  "gpo.percentile",
		Usage: "Suggested gas price is the given percentile of a set of recent transaction gas prices",
		Value: ethconfig.Defaults.GPO.Percentile,
	}
	GpoMaxGasPriceFlag = cli.Int64Flag{
		Name:  "gpo.maxprice",
		Usage: "Maximum gas price will be recommended by gpo",
		Value: ethconfig.Defaults.GPO.MaxPrice.Int64(),
	}

	// Metrics flags
	MetricsEnabledFlag = cli.BoolFlag{
		Name:  "metrics",
		Usage: "Enable metrics collection and reporting",
	}
	MetricsEnabledExpensiveFlag = cli.BoolFlag{
		Name:  "metrics.expensive",
		Usage: "Enable expensive metrics collection and reporting",
	}

	// MetricsHTTPFlag defines the endpoint for a stand-alone metrics HTTP endpoint.
	// Since the pprof service enables sensitive/vulnerable behavior, this allows a user
	// to enable a public-OK metrics endpoint without having to worry about ALSO exposing
	// other profiling behavior or information.
	MetricsHTTPFlag = cli.StringFlag{
		Name:  "metrics.addr",
		Usage: "Enable stand-alone metrics HTTP server listening interface",
		Value: metrics.DefaultConfig.HTTP,
	}
	MetricsPortFlag = cli.IntFlag{
		Name:  "metrics.port",
		Usage: "Metrics HTTP server listening port",
		Value: metrics.DefaultConfig.Port,
	}
	MetricsEnableInfluxDBFlag = cli.BoolFlag{
		Name:  "metrics.influxdb",
		Usage: "Enable metrics export/push to an external InfluxDB database",
	}
	MetricsInfluxDBEndpointFlag = cli.StringFlag{
		Name:  "metrics.influxdb.endpoint",
		Usage: "InfluxDB API endpoint to report metrics to",
		Value: metrics.DefaultConfig.InfluxDBEndpoint,
	}
	MetricsInfluxDBDatabaseFlag = cli.StringFlag{
		Name:  "metrics.influxdb.database",
		Usage: "InfluxDB database name to push reported metrics to",
		Value: metrics.DefaultConfig.InfluxDBDatabase,
	}
	MetricsInfluxDBUsernameFlag = cli.StringFlag{
		Name:  "metrics.influxdb.username",
		Usage: "Username to authorize access to the database",
		Value: metrics.DefaultConfig.InfluxDBUsername,
	}
	MetricsInfluxDBPasswordFlag = cli.StringFlag{
		Name:  "metrics.influxdb.password",
		Usage: "Password to authorize access to the database",
		Value: metrics.DefaultConfig.InfluxDBPassword,
	}
	// Tags are part of every measurement sent to InfluxDB. Queries on tags are faster in InfluxDB.
	// For example `host` tag could be used so that we can group all nodes and average a measurement
	// across all of them, but also so that we can select a specific node and inspect its measurements.
	// https://docs.influxdata.com/influxdb/v1.4/concepts/key_concepts/#tag-key
	MetricsInfluxDBTagsFlag = cli.StringFlag{
		Name:  "metrics.influxdb.tags",
		Usage: "Comma-separated InfluxDB tags (key/values) attached to all measurements",
		Value: metrics.DefaultConfig.InfluxDBTags,
	}
	EWASMInterpreterFlag = cli.StringFlag{
		Name:  "vm.ewasm",
		Usage: "External ewasm configuration (default = built-in interpreter)",
		Value: "",
	}
	EVMInterpreterFlag = cli.StringFlag{
		Name:  "vm.evm",
		Usage: "External EVM configuration (default = built-in interpreter)",
		Value: "",
	}

<<<<<<< HEAD
	// Init network
	InitNetworkSize = cli.IntFlag{
		Name:  "init.size",
		Usage: "the size of the network",
		Value: 1,
	}

	InitNetworkDir = cli.StringFlag{
		Name:  "init.dir",
		Usage: "the direction to store initial network data",
		Value: "",
	}

	InitNetworkIps = cli.StringFlag{
		Name:  "init.ips",
		Usage: "the ips of each node in the network, example '192.168.0.1,192.168.0.2'",
		Value: "",
	}

	InitNetworkPort = cli.IntFlag{
		Name:  "init.p2p-port",
		Usage: "the p2p port of the nodes in the network",
		Value: 30311,
=======
	CatalystFlag = cli.BoolFlag{
		Name:  "catalyst",
		Usage: "Catalyst mode (eth2 integration testing)",
>>>>>>> 991384a7
	}
)

// MakeDataDir retrieves the currently requested data directory, terminating
// if none (or the empty string) is specified. If the node is starting a testnet,
// then a subdirectory of the specified datadir will be used.
func MakeDataDir(ctx *cli.Context) string {
	if path := ctx.GlobalString(DataDirFlag.Name); path != "" {
		if ctx.GlobalBool(RopstenFlag.Name) {
			// Maintain compatibility with older Geth configurations storing the
			// Ropsten database in `testnet` instead of `ropsten`.
			return filepath.Join(path, "ropsten")
		}
		if ctx.GlobalBool(RinkebyFlag.Name) {
			return filepath.Join(path, "rinkeby")
		}
		if ctx.GlobalBool(GoerliFlag.Name) {
			return filepath.Join(path, "goerli")
		}
		if ctx.GlobalBool(YoloV3Flag.Name) {
			return filepath.Join(path, "yolo-v3")
		}
		return path
	}
	Fatalf("Cannot determine default data directory, please set manually (--datadir)")
	return ""
}

// setNodeKey creates a node key from set command line flags, either loading it
// from a file or as a specified hex value. If neither flags were provided, this
// method returns nil and an emphemeral key is to be generated.
func setNodeKey(ctx *cli.Context, cfg *p2p.Config) {
	var (
		hex  = ctx.GlobalString(NodeKeyHexFlag.Name)
		file = ctx.GlobalString(NodeKeyFileFlag.Name)
		key  *ecdsa.PrivateKey
		err  error
	)
	switch {
	case file != "" && hex != "":
		Fatalf("Options %q and %q are mutually exclusive", NodeKeyFileFlag.Name, NodeKeyHexFlag.Name)
	case file != "":
		if key, err = crypto.LoadECDSA(file); err != nil {
			Fatalf("Option %q: %v", NodeKeyFileFlag.Name, err)
		}
		cfg.PrivateKey = key
	case hex != "":
		if key, err = crypto.HexToECDSA(hex); err != nil {
			Fatalf("Option %q: %v", NodeKeyHexFlag.Name, err)
		}
		cfg.PrivateKey = key
	}
}

// setNodeUserIdent creates the user identifier from CLI flags.
func setNodeUserIdent(ctx *cli.Context, cfg *node.Config) {
	if identity := ctx.GlobalString(IdentityFlag.Name); len(identity) > 0 {
		cfg.UserIdent = identity
	}
}

// setBootstrapNodes creates a list of bootstrap nodes from the command line
// flags, reverting to pre-configured ones if none have been specified.
func setBootstrapNodes(ctx *cli.Context, cfg *p2p.Config) {
	urls := params.MainnetBootnodes
	switch {
	case ctx.GlobalIsSet(BootnodesFlag.Name):
		urls = SplitAndTrim(ctx.GlobalString(BootnodesFlag.Name))
	case ctx.GlobalBool(RopstenFlag.Name):
		urls = params.RopstenBootnodes
	case ctx.GlobalBool(RinkebyFlag.Name):
		urls = params.RinkebyBootnodes
	case ctx.GlobalBool(GoerliFlag.Name):
		urls = params.GoerliBootnodes
	case ctx.GlobalBool(YoloV3Flag.Name):
		urls = params.YoloV3Bootnodes
	case cfg.BootstrapNodes != nil:
		return // already set, don't apply defaults.
	}

	cfg.BootstrapNodes = make([]*enode.Node, 0, len(urls))
	for _, url := range urls {
		if url != "" {
			node, err := enode.Parse(enode.ValidSchemes, url)
			if err != nil {
				log.Crit("Bootstrap URL invalid", "enode", url, "err", err)
				continue
			}
			cfg.BootstrapNodes = append(cfg.BootstrapNodes, node)
		}
	}
}

// setBootstrapNodesV5 creates a list of bootstrap nodes from the command line
// flags, reverting to pre-configured ones if none have been specified.
func setBootstrapNodesV5(ctx *cli.Context, cfg *p2p.Config) {
	urls := params.V5Bootnodes
	switch {
	case ctx.GlobalIsSet(BootnodesFlag.Name):
		urls = SplitAndTrim(ctx.GlobalString(BootnodesFlag.Name))
	case cfg.BootstrapNodesV5 != nil:
		return // already set, don't apply defaults.
	}

	cfg.BootstrapNodesV5 = make([]*enode.Node, 0, len(urls))
	for _, url := range urls {
		if url != "" {
			node, err := enode.Parse(enode.ValidSchemes, url)
			if err != nil {
				log.Error("Bootstrap URL invalid", "enode", url, "err", err)
				continue
			}
			cfg.BootstrapNodesV5 = append(cfg.BootstrapNodesV5, node)
		}
	}
}

// setListenAddress creates a TCP listening address string from set command
// line flags.
func setListenAddress(ctx *cli.Context, cfg *p2p.Config) {
	if ctx.GlobalIsSet(ListenPortFlag.Name) {
		cfg.ListenAddr = fmt.Sprintf(":%d", ctx.GlobalInt(ListenPortFlag.Name))
	}
}

// setNAT creates a port mapper from command line flags.
func setNAT(ctx *cli.Context, cfg *p2p.Config) {
	if ctx.GlobalIsSet(NATFlag.Name) {
		natif, err := nat.Parse(ctx.GlobalString(NATFlag.Name))
		if err != nil {
			Fatalf("Option %s: %v", NATFlag.Name, err)
		}
		cfg.NAT = natif
	}
}

// SplitAndTrim splits input separated by a comma
// and trims excessive white space from the substrings.
func SplitAndTrim(input string) (ret []string) {
	l := strings.Split(input, ",")
	for _, r := range l {
		if r = strings.TrimSpace(r); r != "" {
			ret = append(ret, r)
		}
	}
	return ret
}

// setHTTP creates the HTTP RPC listener interface string from the set
// command line flags, returning empty if the HTTP endpoint is disabled.
func setHTTP(ctx *cli.Context, cfg *node.Config) {
	if ctx.GlobalBool(LegacyRPCEnabledFlag.Name) && cfg.HTTPHost == "" {
		log.Warn("The flag --rpc is deprecated and will be removed June 2021, please use --http")
		cfg.HTTPHost = "127.0.0.1"
		if ctx.GlobalIsSet(LegacyRPCListenAddrFlag.Name) {
			cfg.HTTPHost = ctx.GlobalString(LegacyRPCListenAddrFlag.Name)
			log.Warn("The flag --rpcaddr is deprecated and will be removed June 2021, please use --http.addr")
		}
	}
	if ctx.GlobalBool(HTTPEnabledFlag.Name) && cfg.HTTPHost == "" {
		cfg.HTTPHost = "127.0.0.1"
		if ctx.GlobalIsSet(HTTPListenAddrFlag.Name) {
			cfg.HTTPHost = ctx.GlobalString(HTTPListenAddrFlag.Name)
		}
	}

	if ctx.GlobalIsSet(LegacyRPCPortFlag.Name) {
		cfg.HTTPPort = ctx.GlobalInt(LegacyRPCPortFlag.Name)
		log.Warn("The flag --rpcport is deprecated and will be removed June 2021, please use --http.port")
	}
	if ctx.GlobalIsSet(HTTPPortFlag.Name) {
		cfg.HTTPPort = ctx.GlobalInt(HTTPPortFlag.Name)
	}

	if ctx.GlobalIsSet(LegacyRPCCORSDomainFlag.Name) {
		cfg.HTTPCors = SplitAndTrim(ctx.GlobalString(LegacyRPCCORSDomainFlag.Name))
		log.Warn("The flag --rpccorsdomain is deprecated and will be removed June 2021, please use --http.corsdomain")
	}
	if ctx.GlobalIsSet(HTTPCORSDomainFlag.Name) {
		cfg.HTTPCors = SplitAndTrim(ctx.GlobalString(HTTPCORSDomainFlag.Name))
	}

	if ctx.GlobalIsSet(LegacyRPCApiFlag.Name) {
		cfg.HTTPModules = SplitAndTrim(ctx.GlobalString(LegacyRPCApiFlag.Name))
		log.Warn("The flag --rpcapi is deprecated and will be removed June 2021, please use --http.api")
	}
	if ctx.GlobalIsSet(HTTPApiFlag.Name) {
		cfg.HTTPModules = SplitAndTrim(ctx.GlobalString(HTTPApiFlag.Name))
	}

	if ctx.GlobalIsSet(LegacyRPCVirtualHostsFlag.Name) {
		cfg.HTTPVirtualHosts = SplitAndTrim(ctx.GlobalString(LegacyRPCVirtualHostsFlag.Name))
		log.Warn("The flag --rpcvhosts is deprecated and will be removed June 2021, please use --http.vhosts")
	}
	if ctx.GlobalIsSet(HTTPVirtualHostsFlag.Name) {
		cfg.HTTPVirtualHosts = SplitAndTrim(ctx.GlobalString(HTTPVirtualHostsFlag.Name))
	}

	if ctx.GlobalIsSet(HTTPPathPrefixFlag.Name) {
		cfg.HTTPPathPrefix = ctx.GlobalString(HTTPPathPrefixFlag.Name)
	}
	if ctx.GlobalIsSet(AllowUnprotectedTxs.Name) {
		cfg.AllowUnprotectedTxs = ctx.GlobalBool(AllowUnprotectedTxs.Name)
	}
}

// setGraphQL creates the GraphQL listener interface string from the set
// command line flags, returning empty if the GraphQL endpoint is disabled.
func setGraphQL(ctx *cli.Context, cfg *node.Config) {
	if ctx.GlobalIsSet(GraphQLCORSDomainFlag.Name) {
		cfg.GraphQLCors = SplitAndTrim(ctx.GlobalString(GraphQLCORSDomainFlag.Name))
	}
	if ctx.GlobalIsSet(GraphQLVirtualHostsFlag.Name) {
		cfg.GraphQLVirtualHosts = SplitAndTrim(ctx.GlobalString(GraphQLVirtualHostsFlag.Name))
	}
}

// setWS creates the WebSocket RPC listener interface string from the set
// command line flags, returning empty if the HTTP endpoint is disabled.
func setWS(ctx *cli.Context, cfg *node.Config) {
	if ctx.GlobalBool(WSEnabledFlag.Name) && cfg.WSHost == "" {
		cfg.WSHost = "127.0.0.1"
		if ctx.GlobalIsSet(WSListenAddrFlag.Name) {
			cfg.WSHost = ctx.GlobalString(WSListenAddrFlag.Name)
		}
	}
	if ctx.GlobalIsSet(WSPortFlag.Name) {
		cfg.WSPort = ctx.GlobalInt(WSPortFlag.Name)
	}

	if ctx.GlobalIsSet(WSAllowedOriginsFlag.Name) {
		cfg.WSOrigins = SplitAndTrim(ctx.GlobalString(WSAllowedOriginsFlag.Name))
	}

	if ctx.GlobalIsSet(WSApiFlag.Name) {
		cfg.WSModules = SplitAndTrim(ctx.GlobalString(WSApiFlag.Name))
	}

	if ctx.GlobalIsSet(WSPathPrefixFlag.Name) {
		cfg.WSPathPrefix = ctx.GlobalString(WSPathPrefixFlag.Name)
	}
}

// setIPC creates an IPC path configuration from the set command line flags,
// returning an empty string if IPC was explicitly disabled, or the set path.
func setIPC(ctx *cli.Context, cfg *node.Config) {
	CheckExclusive(ctx, IPCDisabledFlag, IPCPathFlag)
	switch {
	case ctx.GlobalBool(IPCDisabledFlag.Name):
		cfg.IPCPath = ""
	case ctx.GlobalIsSet(IPCPathFlag.Name):
		cfg.IPCPath = ctx.GlobalString(IPCPathFlag.Name)
	}
}

// setLes configures the les server and ultra light client settings from the command line flags.
func setLes(ctx *cli.Context, cfg *ethconfig.Config) {
	if ctx.GlobalIsSet(LightServeFlag.Name) {
		cfg.LightServ = ctx.GlobalInt(LightServeFlag.Name)
	}
	if ctx.GlobalIsSet(LightIngressFlag.Name) {
		cfg.LightIngress = ctx.GlobalInt(LightIngressFlag.Name)
	}
	if ctx.GlobalIsSet(LightEgressFlag.Name) {
		cfg.LightEgress = ctx.GlobalInt(LightEgressFlag.Name)
	}
	if ctx.GlobalIsSet(LightMaxPeersFlag.Name) {
		cfg.LightPeers = ctx.GlobalInt(LightMaxPeersFlag.Name)
	}
	if ctx.GlobalIsSet(UltraLightServersFlag.Name) {
		cfg.UltraLightServers = strings.Split(ctx.GlobalString(UltraLightServersFlag.Name), ",")
	}
	if ctx.GlobalIsSet(UltraLightFractionFlag.Name) {
		cfg.UltraLightFraction = ctx.GlobalInt(UltraLightFractionFlag.Name)
	}
	if cfg.UltraLightFraction <= 0 && cfg.UltraLightFraction > 100 {
		log.Error("Ultra light fraction is invalid", "had", cfg.UltraLightFraction, "updated", ethconfig.Defaults.UltraLightFraction)
		cfg.UltraLightFraction = ethconfig.Defaults.UltraLightFraction
	}
	if ctx.GlobalIsSet(UltraLightOnlyAnnounceFlag.Name) {
		cfg.UltraLightOnlyAnnounce = ctx.GlobalBool(UltraLightOnlyAnnounceFlag.Name)
	}
	if ctx.GlobalIsSet(LightNoPruneFlag.Name) {
		cfg.LightNoPrune = ctx.GlobalBool(LightNoPruneFlag.Name)
	}
	if ctx.GlobalIsSet(LightNoSyncServeFlag.Name) {
		cfg.LightNoSyncServe = ctx.GlobalBool(LightNoSyncServeFlag.Name)
	}
}

// MakeDatabaseHandles raises out the number of allowed file handles per process
// for Geth and returns half of the allowance to assign to the database.
func MakeDatabaseHandles() int {
	limit, err := fdlimit.Maximum()
	if err != nil {
		Fatalf("Failed to retrieve file descriptor allowance: %v", err)
	}
	raised, err := fdlimit.Raise(uint64(limit))
	if err != nil {
		Fatalf("Failed to raise file descriptor allowance: %v", err)
	}
	return int(raised / 2) // Leave half for networking and other stuff
}

// MakeAddress converts an account specified directly as a hex encoded string or
// a key index in the key store to an internal account representation.
func MakeAddress(ks *keystore.KeyStore, account string) (accounts.Account, error) {
	// If the specified account is a valid address, return it
	if common.IsHexAddress(account) {
		return accounts.Account{Address: common.HexToAddress(account)}, nil
	}
	// Otherwise try to interpret the account as a keystore index
	index, err := strconv.Atoi(account)
	if err != nil || index < 0 {
		return accounts.Account{}, fmt.Errorf("invalid account address or index %q", account)
	}
	log.Warn("-------------------------------------------------------------------")
	log.Warn("Referring to accounts by order in the keystore folder is dangerous!")
	log.Warn("This functionality is deprecated and will be removed in the future!")
	log.Warn("Please use explicit addresses! (can search via `geth account list`)")
	log.Warn("-------------------------------------------------------------------")

	accs := ks.Accounts()
	if len(accs) <= index {
		return accounts.Account{}, fmt.Errorf("index %d higher than number of accounts %d", index, len(accs))
	}
	return accs[index], nil
}

// setEtherbase retrieves the etherbase either from the directly specified
// command line flags or from the keystore if CLI indexed.
func setEtherbase(ctx *cli.Context, ks *keystore.KeyStore, cfg *ethconfig.Config) {
	// Extract the current etherbase
	var etherbase string
	if ctx.GlobalIsSet(MinerEtherbaseFlag.Name) {
		etherbase = ctx.GlobalString(MinerEtherbaseFlag.Name)
	}
	// Convert the etherbase into an address and configure it
	if etherbase != "" {
		if ks != nil {
			account, err := MakeAddress(ks, etherbase)
			if err != nil {
				Fatalf("Invalid miner etherbase: %v", err)
			}
			cfg.Miner.Etherbase = account.Address
		} else {
			Fatalf("No etherbase configured")
		}
	}
}

// MakePasswordList reads password lines from the file specified by the global --password flag.
func MakePasswordList(ctx *cli.Context) []string {
	path := ctx.GlobalString(PasswordFileFlag.Name)
	if path == "" {
		return nil
	}
	text, err := ioutil.ReadFile(path)
	if err != nil {
		Fatalf("Failed to read password file: %v", err)
	}
	lines := strings.Split(string(text), "\n")
	// Sanitise DOS line endings.
	for i := range lines {
		lines[i] = strings.TrimRight(lines[i], "\r")
	}
	return lines
}

func SetP2PConfig(ctx *cli.Context, cfg *p2p.Config) {
	setNodeKey(ctx, cfg)
	setNAT(ctx, cfg)
	setListenAddress(ctx, cfg)
	setBootstrapNodes(ctx, cfg)
	setBootstrapNodesV5(ctx, cfg)

	lightClient := ctx.GlobalString(SyncModeFlag.Name) == "light"
	lightServer := (ctx.GlobalInt(LightServeFlag.Name) != 0)

	lightPeers := ctx.GlobalInt(LightMaxPeersFlag.Name)
	if lightClient && !ctx.GlobalIsSet(LightMaxPeersFlag.Name) {
		// dynamic default - for clients we use 1/10th of the default for servers
		lightPeers /= 10
	}

	if ctx.GlobalIsSet(MaxPeersFlag.Name) {
		cfg.MaxPeers = ctx.GlobalInt(MaxPeersFlag.Name)
		if lightServer && !ctx.GlobalIsSet(LightMaxPeersFlag.Name) {
			cfg.MaxPeers += lightPeers
		}
	} else {
		if lightServer {
			cfg.MaxPeers += lightPeers
		}
		if lightClient && ctx.GlobalIsSet(LightMaxPeersFlag.Name) && cfg.MaxPeers < lightPeers {
			cfg.MaxPeers = lightPeers
		}
	}
	if !(lightClient || lightServer) {
		lightPeers = 0
	}
	ethPeers := cfg.MaxPeers - lightPeers
	if lightClient {
		ethPeers = 0
	}
	log.Info("Maximum peer count", "ETH", ethPeers, "LES", lightPeers, "total", cfg.MaxPeers)

	if ctx.GlobalIsSet(MaxPendingPeersFlag.Name) {
		cfg.MaxPendingPeers = ctx.GlobalInt(MaxPendingPeersFlag.Name)
	}
	if ctx.GlobalIsSet(NoDiscoverFlag.Name) || lightClient {
		cfg.NoDiscovery = true
	}

	// if we're running a light client or server, force enable the v5 peer discovery
	// unless it is explicitly disabled with --nodiscover note that explicitly specifying
	// --v5disc overrides --nodiscover, in which case the later only disables v4 discovery
	forceV5Discovery := (lightClient || lightServer) && !ctx.GlobalBool(NoDiscoverFlag.Name)
	if ctx.GlobalIsSet(DiscoveryV5Flag.Name) {
		cfg.DiscoveryV5 = ctx.GlobalBool(DiscoveryV5Flag.Name)
	} else if forceV5Discovery {
		cfg.DiscoveryV5 = true
	}

	if netrestrict := ctx.GlobalString(NetrestrictFlag.Name); netrestrict != "" {
		list, err := netutil.ParseNetlist(netrestrict)
		if err != nil {
			Fatalf("Option %q: %v", NetrestrictFlag.Name, err)
		}
		cfg.NetRestrict = list
	}

	if ctx.GlobalBool(DeveloperFlag.Name) || ctx.GlobalBool(CatalystFlag.Name) {
		// --dev mode can't use p2p networking.
		cfg.MaxPeers = 0
		cfg.ListenAddr = ""
		cfg.NoDial = true
		cfg.NoDiscovery = true
		cfg.DiscoveryV5 = false
	}
}

// SetNodeConfig applies node-related command line flags to the config.
func SetNodeConfig(ctx *cli.Context, cfg *node.Config) {
	SetP2PConfig(ctx, &cfg.P2P)
	setIPC(ctx, cfg)
	setHTTP(ctx, cfg)
	setGraphQL(ctx, cfg)
	setWS(ctx, cfg)
	setNodeUserIdent(ctx, cfg)
	setDataDir(ctx, cfg)
	setSmartCard(ctx, cfg)

	if ctx.GlobalIsSet(ExternalSignerFlag.Name) {
		cfg.ExternalSigner = ctx.GlobalString(ExternalSignerFlag.Name)
	}

	if ctx.GlobalIsSet(KeyStoreDirFlag.Name) {
		cfg.KeyStoreDir = ctx.GlobalString(KeyStoreDirFlag.Name)
	}
	if ctx.GlobalIsSet(LightKDFFlag.Name) {
		cfg.UseLightweightKDF = ctx.GlobalBool(LightKDFFlag.Name)
	}
	if ctx.GlobalIsSet(NoUSBFlag.Name) || cfg.NoUSB {
		log.Warn("Option nousb is deprecated and USB is deactivated by default. Use --usb to enable")
	}
	if ctx.GlobalIsSet(USBFlag.Name) {
		cfg.USB = ctx.GlobalBool(USBFlag.Name)
	}
	if ctx.GlobalIsSet(DirectBroadcastFlag.Name) {
		cfg.DirectBroadcast = ctx.GlobalBool(DirectBroadcastFlag.Name)
	}
	if ctx.GlobalIsSet(RangeLimitFlag.Name) {
		cfg.RangeLimit = ctx.GlobalBool(RangeLimitFlag.Name)
	}
	if ctx.GlobalIsSet(InsecureUnlockAllowedFlag.Name) {
		cfg.InsecureUnlockAllowed = ctx.GlobalBool(InsecureUnlockAllowedFlag.Name)
	}
}

func setSmartCard(ctx *cli.Context, cfg *node.Config) {
	// Skip enabling smartcards if no path is set
	path := ctx.GlobalString(SmartCardDaemonPathFlag.Name)
	if path == "" {
		return
	}
	// Sanity check that the smartcard path is valid
	fi, err := os.Stat(path)
	if err != nil {
		log.Info("Smartcard socket not found, disabling", "err", err)
		return
	}
	if fi.Mode()&os.ModeType != os.ModeSocket {
		log.Error("Invalid smartcard daemon path", "path", path, "type", fi.Mode().String())
		return
	}
	// Smartcard daemon path exists and is a socket, enable it
	cfg.SmartCardDaemonPath = path
}

func setDataDir(ctx *cli.Context, cfg *node.Config) {
	switch {
	case ctx.GlobalIsSet(DataDirFlag.Name):
		cfg.DataDir = ctx.GlobalString(DataDirFlag.Name)
	case ctx.GlobalBool(DeveloperFlag.Name):
		cfg.DataDir = "" // unless explicitly requested, use memory databases
	case ctx.GlobalBool(RopstenFlag.Name) && cfg.DataDir == node.DefaultDataDir():
		// Maintain compatibility with older Geth configurations storing the
		// Ropsten database in `testnet` instead of `ropsten`.
		legacyPath := filepath.Join(node.DefaultDataDir(), "testnet")
		if _, err := os.Stat(legacyPath); !os.IsNotExist(err) {
			log.Warn("Using the deprecated `testnet` datadir. Future versions will store the Ropsten chain in `ropsten`.")
			cfg.DataDir = legacyPath
		} else {
			cfg.DataDir = filepath.Join(node.DefaultDataDir(), "ropsten")
		}

		cfg.DataDir = filepath.Join(node.DefaultDataDir(), "ropsten")
	case ctx.GlobalBool(RinkebyFlag.Name) && cfg.DataDir == node.DefaultDataDir():
		cfg.DataDir = filepath.Join(node.DefaultDataDir(), "rinkeby")
	case ctx.GlobalBool(GoerliFlag.Name) && cfg.DataDir == node.DefaultDataDir():
		cfg.DataDir = filepath.Join(node.DefaultDataDir(), "goerli")
	case ctx.GlobalBool(YoloV3Flag.Name) && cfg.DataDir == node.DefaultDataDir():
		cfg.DataDir = filepath.Join(node.DefaultDataDir(), "yolo-v3")
	}
}

func setGPO(ctx *cli.Context, cfg *gasprice.Config, light bool) {
	// If we are running the light client, apply another group
	// settings for gas oracle.
	if light {
		cfg.Blocks = ethconfig.LightClientGPO.Blocks
		cfg.Percentile = ethconfig.LightClientGPO.Percentile
	}
	if ctx.GlobalIsSet(GpoBlocksFlag.Name) {
		cfg.Blocks = ctx.GlobalInt(GpoBlocksFlag.Name)
	}
	if ctx.GlobalIsSet(GpoPercentileFlag.Name) {
		cfg.Percentile = ctx.GlobalInt(GpoPercentileFlag.Name)
	}
	if ctx.GlobalIsSet(GpoMaxGasPriceFlag.Name) {
		cfg.MaxPrice = big.NewInt(ctx.GlobalInt64(GpoMaxGasPriceFlag.Name))
	}
}

func setTxPool(ctx *cli.Context, cfg *core.TxPoolConfig) {
	if ctx.GlobalIsSet(TxPoolLocalsFlag.Name) {
		locals := strings.Split(ctx.GlobalString(TxPoolLocalsFlag.Name), ",")
		for _, account := range locals {
			if trimmed := strings.TrimSpace(account); !common.IsHexAddress(trimmed) {
				Fatalf("Invalid account in --txpool.locals: %s", trimmed)
			} else {
				cfg.Locals = append(cfg.Locals, common.HexToAddress(account))
			}
		}
	}
	if ctx.GlobalIsSet(TxPoolNoLocalsFlag.Name) {
		cfg.NoLocals = ctx.GlobalBool(TxPoolNoLocalsFlag.Name)
	}
	if ctx.GlobalIsSet(TxPoolJournalFlag.Name) {
		cfg.Journal = ctx.GlobalString(TxPoolJournalFlag.Name)
	}
	if ctx.GlobalIsSet(TxPoolRejournalFlag.Name) {
		cfg.Rejournal = ctx.GlobalDuration(TxPoolRejournalFlag.Name)
	}
	if ctx.GlobalIsSet(TxPoolPriceLimitFlag.Name) {
		cfg.PriceLimit = ctx.GlobalUint64(TxPoolPriceLimitFlag.Name)
	}
	if ctx.GlobalIsSet(TxPoolPriceBumpFlag.Name) {
		cfg.PriceBump = ctx.GlobalUint64(TxPoolPriceBumpFlag.Name)
	}
	if ctx.GlobalIsSet(TxPoolAccountSlotsFlag.Name) {
		cfg.AccountSlots = ctx.GlobalUint64(TxPoolAccountSlotsFlag.Name)
	}
	if ctx.GlobalIsSet(TxPoolGlobalSlotsFlag.Name) {
		cfg.GlobalSlots = ctx.GlobalUint64(TxPoolGlobalSlotsFlag.Name)
	}
	if ctx.GlobalIsSet(TxPoolAccountQueueFlag.Name) {
		cfg.AccountQueue = ctx.GlobalUint64(TxPoolAccountQueueFlag.Name)
	}
	if ctx.GlobalIsSet(TxPoolGlobalQueueFlag.Name) {
		cfg.GlobalQueue = ctx.GlobalUint64(TxPoolGlobalQueueFlag.Name)
	}
	if ctx.GlobalIsSet(TxPoolLifetimeFlag.Name) {
		cfg.Lifetime = ctx.GlobalDuration(TxPoolLifetimeFlag.Name)
	}
}

func setEthash(ctx *cli.Context, cfg *ethconfig.Config) {
	if ctx.GlobalIsSet(EthashCacheDirFlag.Name) {
		cfg.Ethash.CacheDir = ctx.GlobalString(EthashCacheDirFlag.Name)
	}
	if ctx.GlobalIsSet(EthashDatasetDirFlag.Name) {
		cfg.Ethash.DatasetDir = ctx.GlobalString(EthashDatasetDirFlag.Name)
	}
	if ctx.GlobalIsSet(EthashCachesInMemoryFlag.Name) {
		cfg.Ethash.CachesInMem = ctx.GlobalInt(EthashCachesInMemoryFlag.Name)
	}
	if ctx.GlobalIsSet(EthashCachesOnDiskFlag.Name) {
		cfg.Ethash.CachesOnDisk = ctx.GlobalInt(EthashCachesOnDiskFlag.Name)
	}
	if ctx.GlobalIsSet(EthashCachesLockMmapFlag.Name) {
		cfg.Ethash.CachesLockMmap = ctx.GlobalBool(EthashCachesLockMmapFlag.Name)
	}
	if ctx.GlobalIsSet(EthashDatasetsInMemoryFlag.Name) {
		cfg.Ethash.DatasetsInMem = ctx.GlobalInt(EthashDatasetsInMemoryFlag.Name)
	}
	if ctx.GlobalIsSet(EthashDatasetsOnDiskFlag.Name) {
		cfg.Ethash.DatasetsOnDisk = ctx.GlobalInt(EthashDatasetsOnDiskFlag.Name)
	}
	if ctx.GlobalIsSet(EthashDatasetsLockMmapFlag.Name) {
		cfg.Ethash.DatasetsLockMmap = ctx.GlobalBool(EthashDatasetsLockMmapFlag.Name)
	}
}

func setMiner(ctx *cli.Context, cfg *miner.Config) {
	if ctx.GlobalIsSet(MinerNotifyFlag.Name) {
		cfg.Notify = strings.Split(ctx.GlobalString(MinerNotifyFlag.Name), ",")
	}
	cfg.NotifyFull = ctx.GlobalBool(MinerNotifyFullFlag.Name)
	if ctx.GlobalIsSet(MinerExtraDataFlag.Name) {
		cfg.ExtraData = []byte(ctx.GlobalString(MinerExtraDataFlag.Name))
	}
	if ctx.GlobalIsSet(MinerGasTargetFlag.Name) {
		cfg.GasFloor = ctx.GlobalUint64(MinerGasTargetFlag.Name)
	}
	if ctx.GlobalIsSet(MinerGasLimitFlag.Name) {
		cfg.GasCeil = ctx.GlobalUint64(MinerGasLimitFlag.Name)
	}
	if ctx.GlobalIsSet(MinerGasPriceFlag.Name) {
		cfg.GasPrice = GlobalBig(ctx, MinerGasPriceFlag.Name)
	}
	if ctx.GlobalIsSet(MinerRecommitIntervalFlag.Name) {
		cfg.Recommit = ctx.GlobalDuration(MinerRecommitIntervalFlag.Name)
	}
	if ctx.GlobalIsSet(MinerDelayLeftoverFlag.Name) {
		cfg.DelayLeftOver = ctx.Duration(MinerDelayLeftoverFlag.Name)
	}
	if ctx.GlobalIsSet(MinerNoVerfiyFlag.Name) {
		cfg.Noverify = ctx.GlobalBool(MinerNoVerfiyFlag.Name)
	}
}

func setWhitelist(ctx *cli.Context, cfg *ethconfig.Config) {
	whitelist := ctx.GlobalString(WhitelistFlag.Name)
	if whitelist == "" {
		return
	}
	cfg.Whitelist = make(map[uint64]common.Hash)
	for _, entry := range strings.Split(whitelist, ",") {
		parts := strings.Split(entry, "=")
		if len(parts) != 2 {
			Fatalf("Invalid whitelist entry: %s", entry)
		}
		number, err := strconv.ParseUint(parts[0], 0, 64)
		if err != nil {
			Fatalf("Invalid whitelist block number %s: %v", parts[0], err)
		}
		var hash common.Hash
		if err = hash.UnmarshalText([]byte(parts[1])); err != nil {
			Fatalf("Invalid whitelist hash %s: %v", parts[1], err)
		}
		cfg.Whitelist[number] = hash
	}
}

// CheckExclusive verifies that only a single instance of the provided flags was
// set by the user. Each flag might optionally be followed by a string type to
// specialize it further.
func CheckExclusive(ctx *cli.Context, args ...interface{}) {
	set := make([]string, 0, 1)
	for i := 0; i < len(args); i++ {
		// Make sure the next argument is a flag and skip if not set
		flag, ok := args[i].(cli.Flag)
		if !ok {
			panic(fmt.Sprintf("invalid argument, not cli.Flag type: %T", args[i]))
		}
		// Check if next arg extends current and expand its name if so
		name := flag.GetName()

		if i+1 < len(args) {
			switch option := args[i+1].(type) {
			case string:
				// Extended flag check, make sure value set doesn't conflict with passed in option
				if ctx.GlobalString(flag.GetName()) == option {
					name += "=" + option
					set = append(set, "--"+name)
				}
				// shift arguments and continue
				i++
				continue

			case cli.Flag:
			default:
				panic(fmt.Sprintf("invalid argument, not cli.Flag or string extension: %T", args[i+1]))
			}
		}
		// Mark the flag if it's set
		if ctx.GlobalIsSet(flag.GetName()) {
			set = append(set, "--"+name)
		}
	}
	if len(set) > 1 {
		Fatalf("Flags %v can't be used at the same time", strings.Join(set, ", "))
	}
}

// SetEthConfig applies eth-related command line flags to the config.
func SetEthConfig(ctx *cli.Context, stack *node.Node, cfg *ethconfig.Config) {
	// Avoid conflicting network flags
	CheckExclusive(ctx, MainnetFlag, DeveloperFlag, RopstenFlag, RinkebyFlag, GoerliFlag, YoloV3Flag)
	CheckExclusive(ctx, LightServeFlag, SyncModeFlag, "light")
	CheckExclusive(ctx, DeveloperFlag, ExternalSignerFlag) // Can't use both ephemeral unlocked and external signer
	if ctx.GlobalString(GCModeFlag.Name) == "archive" && ctx.GlobalUint64(TxLookupLimitFlag.Name) != 0 {
		ctx.GlobalSet(TxLookupLimitFlag.Name, "0")
		log.Warn("Disable transaction unindexing for archive node")
	}
	if ctx.GlobalIsSet(LightServeFlag.Name) && ctx.GlobalUint64(TxLookupLimitFlag.Name) != 0 {
		log.Warn("LES server cannot serve old transaction status and cannot connect below les/4 protocol version if transaction lookup index is limited")
	}
	var ks *keystore.KeyStore
	if keystores := stack.AccountManager().Backends(keystore.KeyStoreType); len(keystores) > 0 {
		ks = keystores[0].(*keystore.KeyStore)
	}
	setEtherbase(ctx, ks, cfg)
	setGPO(ctx, &cfg.GPO, ctx.GlobalString(SyncModeFlag.Name) == "light")
	setTxPool(ctx, &cfg.TxPool)
	setEthash(ctx, cfg)
	setMiner(ctx, &cfg.Miner)
	setWhitelist(ctx, cfg)
	setLes(ctx, cfg)

	// Cap the cache allowance and tune the garbage collector
	mem, err := gopsutil.VirtualMemory()
	if err == nil {
		if 32<<(^uintptr(0)>>63) == 32 && mem.Total > 2*1024*1024*1024 {
			log.Warn("Lowering memory allowance on 32bit arch", "available", mem.Total/1024/1024, "addressable", 2*1024)
			mem.Total = 2 * 1024 * 1024 * 1024
		}
		allowance := int(mem.Total / 1024 / 1024 / 3)
		if cache := ctx.GlobalInt(CacheFlag.Name); cache > allowance {
			log.Warn("Sanitizing cache to Go's GC limits", "provided", cache, "updated", allowance)
			ctx.GlobalSet(CacheFlag.Name, strconv.Itoa(allowance))
		}
	}
	// Ensure Go's GC ignores the database cache for trigger percentage
	cache := ctx.GlobalInt(CacheFlag.Name)
	gogc := math.Max(20, math.Min(100, 100/(float64(cache)/1024)))

	log.Debug("Sanitizing Go's GC trigger", "percent", int(gogc))
	godebug.SetGCPercent(int(gogc))

	if ctx.GlobalIsSet(SyncModeFlag.Name) {
		cfg.SyncMode = *GlobalTextMarshaler(ctx, SyncModeFlag.Name).(*downloader.SyncMode)
	}
	if ctx.GlobalIsSet(NetworkIdFlag.Name) {
		cfg.NetworkId = ctx.GlobalUint64(NetworkIdFlag.Name)
	}
	if ctx.GlobalIsSet(CacheFlag.Name) || ctx.GlobalIsSet(CacheDatabaseFlag.Name) {
		cfg.DatabaseCache = ctx.GlobalInt(CacheFlag.Name) * ctx.GlobalInt(CacheDatabaseFlag.Name) / 100
	}
	cfg.DatabaseHandles = MakeDatabaseHandles()
	if ctx.GlobalIsSet(AncientFlag.Name) {
		cfg.DatabaseFreezer = ctx.GlobalString(AncientFlag.Name)
	}

	if gcmode := ctx.GlobalString(GCModeFlag.Name); gcmode != "full" && gcmode != "archive" {
		Fatalf("--%s must be either 'full' or 'archive'", GCModeFlag.Name)
	}
	if ctx.GlobalIsSet(GCModeFlag.Name) {
		cfg.NoPruning = ctx.GlobalString(GCModeFlag.Name) == "archive"
	}
	if ctx.GlobalIsSet(DirectBroadcastFlag.Name) {
		cfg.DirectBroadcast = ctx.GlobalBool(DirectBroadcastFlag.Name)
	}
	if ctx.GlobalIsSet(RangeLimitFlag.Name) {
		cfg.RangeLimit = ctx.GlobalBool(RangeLimitFlag.Name)
	}
	if ctx.GlobalIsSet(CacheNoPrefetchFlag.Name) {
		cfg.NoPrefetch = ctx.GlobalBool(CacheNoPrefetchFlag.Name)
	}
	// Read the value from the flag no matter if it's set or not.
	cfg.Preimages = ctx.GlobalBool(CachePreimagesFlag.Name)
	if cfg.NoPruning && !cfg.Preimages {
		cfg.Preimages = true
		log.Info("Enabling recording of key preimages since archive mode is used")
	}
	if ctx.GlobalIsSet(TxLookupLimitFlag.Name) {
		cfg.TxLookupLimit = ctx.GlobalUint64(TxLookupLimitFlag.Name)
	}
	if ctx.GlobalIsSet(CacheFlag.Name) || ctx.GlobalIsSet(CacheTrieFlag.Name) {
		cfg.TrieCleanCache = ctx.GlobalInt(CacheFlag.Name) * ctx.GlobalInt(CacheTrieFlag.Name) / 100
	}
	if ctx.GlobalIsSet(CacheTrieJournalFlag.Name) {
		cfg.TrieCleanCacheJournal = ctx.GlobalString(CacheTrieJournalFlag.Name)
	}
	if ctx.GlobalIsSet(CacheTrieRejournalFlag.Name) {
		cfg.TrieCleanCacheRejournal = ctx.GlobalDuration(CacheTrieRejournalFlag.Name)
	}
	if ctx.GlobalIsSet(CacheFlag.Name) || ctx.GlobalIsSet(CacheGCFlag.Name) {
		cfg.TrieDirtyCache = ctx.GlobalInt(CacheFlag.Name) * ctx.GlobalInt(CacheGCFlag.Name) / 100
	}
	if ctx.GlobalIsSet(CacheFlag.Name) || ctx.GlobalIsSet(CacheSnapshotFlag.Name) {
		cfg.SnapshotCache = ctx.GlobalInt(CacheFlag.Name) * ctx.GlobalInt(CacheSnapshotFlag.Name) / 100
	}
	if !ctx.GlobalBool(SnapshotFlag.Name) {
		// If snap-sync is requested, this flag is also required
		if cfg.SyncMode == downloader.SnapSync {
			log.Info("Snap sync requested, enabling --snapshot")
		} else {
			cfg.TrieCleanCache += cfg.SnapshotCache
			cfg.SnapshotCache = 0 // Disabled
		}
	}
	if ctx.GlobalIsSet(DocRootFlag.Name) {
		cfg.DocRoot = ctx.GlobalString(DocRootFlag.Name)
	}
	if ctx.GlobalIsSet(VMEnableDebugFlag.Name) {
		// TODO(fjl): force-enable this in --dev mode
		cfg.EnablePreimageRecording = ctx.GlobalBool(VMEnableDebugFlag.Name)
	}

	if ctx.GlobalIsSet(EWASMInterpreterFlag.Name) {
		cfg.EWASMInterpreter = ctx.GlobalString(EWASMInterpreterFlag.Name)
	}

	if ctx.GlobalIsSet(EVMInterpreterFlag.Name) {
		cfg.EVMInterpreter = ctx.GlobalString(EVMInterpreterFlag.Name)
	}
	if ctx.GlobalIsSet(RPCGlobalGasCapFlag.Name) {
		cfg.RPCGasCap = ctx.GlobalUint64(RPCGlobalGasCapFlag.Name)
	}
	if cfg.RPCGasCap != 0 {
		log.Info("Set global gas cap", "cap", cfg.RPCGasCap)
	} else {
		log.Info("Global gas cap disabled")
	}
	if ctx.GlobalIsSet(RPCGlobalTxFeeCapFlag.Name) {
		cfg.RPCTxFeeCap = ctx.GlobalFloat64(RPCGlobalTxFeeCapFlag.Name)
	}
	if ctx.GlobalIsSet(NoDiscoverFlag.Name) {
		cfg.EthDiscoveryURLs, cfg.SnapDiscoveryURLs = []string{}, []string{}
	} else if ctx.GlobalIsSet(DNSDiscoveryFlag.Name) {
		urls := ctx.GlobalString(DNSDiscoveryFlag.Name)
		if urls == "" {
			cfg.EthDiscoveryURLs = []string{}
		} else {
			cfg.EthDiscoveryURLs = SplitAndTrim(urls)
		}
	}
	// Override any default configs for hard coded networks.
	switch {
	case ctx.GlobalBool(MainnetFlag.Name):
		if !ctx.GlobalIsSet(NetworkIdFlag.Name) {
			cfg.NetworkId = 1
		}
		cfg.Genesis = core.DefaultGenesisBlock()
		SetDNSDiscoveryDefaults(cfg, params.MainnetGenesisHash)
	case ctx.GlobalBool(RopstenFlag.Name):
		if !ctx.GlobalIsSet(NetworkIdFlag.Name) {
			cfg.NetworkId = 3
		}
		cfg.Genesis = core.DefaultRopstenGenesisBlock()
		SetDNSDiscoveryDefaults(cfg, params.RopstenGenesisHash)
	case ctx.GlobalBool(RinkebyFlag.Name):
		if !ctx.GlobalIsSet(NetworkIdFlag.Name) {
			cfg.NetworkId = 4
		}
		cfg.Genesis = core.DefaultRinkebyGenesisBlock()
		SetDNSDiscoveryDefaults(cfg, params.RinkebyGenesisHash)
	case ctx.GlobalBool(GoerliFlag.Name):
		if !ctx.GlobalIsSet(NetworkIdFlag.Name) {
			cfg.NetworkId = 5
		}
		cfg.Genesis = core.DefaultGoerliGenesisBlock()
		SetDNSDiscoveryDefaults(cfg, params.GoerliGenesisHash)
	case ctx.GlobalBool(YoloV3Flag.Name):
		if !ctx.GlobalIsSet(NetworkIdFlag.Name) {
			cfg.NetworkId = new(big.Int).SetBytes([]byte("yolov3x")).Uint64() // "yolov3x"
		}
		cfg.Genesis = core.DefaultYoloV3GenesisBlock()
	case ctx.GlobalBool(DeveloperFlag.Name):
		if !ctx.GlobalIsSet(NetworkIdFlag.Name) {
			cfg.NetworkId = 1337
		}
		// Create new developer account or reuse existing one
		var (
			developer  accounts.Account
			passphrase string
			err        error
		)
		if list := MakePasswordList(ctx); len(list) > 0 {
			// Just take the first value. Although the function returns a possible multiple values and
			// some usages iterate through them as attempts, that doesn't make sense in this setting,
			// when we're definitely concerned with only one account.
			passphrase = list[0]
		}
		// setEtherbase has been called above, configuring the miner address from command line flags.
		if cfg.Miner.Etherbase != (common.Address{}) {
			developer = accounts.Account{Address: cfg.Miner.Etherbase}
		} else if accs := ks.Accounts(); len(accs) > 0 {
			developer = ks.Accounts()[0]
		} else {
			developer, err = ks.NewAccount(passphrase)
			if err != nil {
				Fatalf("Failed to create developer account: %v", err)
			}
		}
		if err := ks.Unlock(developer, passphrase); err != nil {
			Fatalf("Failed to unlock developer account: %v", err)
		}
		log.Info("Using developer account", "address", developer.Address)

		// Create a new developer genesis block or reuse existing one
		cfg.Genesis = core.DeveloperGenesisBlock(uint64(ctx.GlobalInt(DeveloperPeriodFlag.Name)), developer.Address)
		if ctx.GlobalIsSet(DataDirFlag.Name) {
			// Check if we have an already initialized chain and fall back to
			// that if so. Otherwise we need to generate a new genesis spec.
			chaindb := MakeChainDatabase(ctx, stack, false) // TODO (MariusVanDerWijden) make this read only
			if rawdb.ReadCanonicalHash(chaindb, 0) != (common.Hash{}) {
				cfg.Genesis = nil // fallback to db content
			}
			chaindb.Close()
		}
		if !ctx.GlobalIsSet(MinerGasPriceFlag.Name) {
			cfg.Miner.GasPrice = big.NewInt(1)
		}
	default:
		if cfg.NetworkId == 1 {
			SetDNSDiscoveryDefaults(cfg, params.MainnetGenesisHash)
		}
	}
}

// SetDNSDiscoveryDefaults configures DNS discovery with the given URL if
// no URLs are set.
func SetDNSDiscoveryDefaults(cfg *ethconfig.Config, genesis common.Hash) {
	if cfg.EthDiscoveryURLs != nil {
		return // already set through flags/config
	}
	protocol := "all"
	if cfg.SyncMode == downloader.LightSync {
		protocol = "les"
	}
	if url := params.KnownDNSNetwork(genesis, protocol); url != "" {
		cfg.EthDiscoveryURLs = []string{url}
		cfg.SnapDiscoveryURLs = cfg.EthDiscoveryURLs
	}
}

// RegisterEthService adds an Ethereum client to the stack.
// The second return value is the full node instance, which may be nil if the
// node is running as a light client.
func RegisterEthService(stack *node.Node, cfg *ethconfig.Config) (ethapi.Backend, *eth.Ethereum) {
	if cfg.SyncMode == downloader.LightSync {
		backend, err := les.New(stack, cfg)
		if err != nil {
			Fatalf("Failed to register the Ethereum service: %v", err)
		}
		stack.RegisterAPIs(tracers.APIs(backend.ApiBackend))
		return backend.ApiBackend, nil
	}
	backend, err := eth.New(stack, cfg)
	if err != nil {
		Fatalf("Failed to register the Ethereum service: %v", err)
	}
	if cfg.LightServ > 0 {
		_, err := les.NewLesServer(stack, backend, cfg)
		if err != nil {
			Fatalf("Failed to create the LES server: %v", err)
		}
	}
	stack.RegisterAPIs(tracers.APIs(backend.APIBackend))
	return backend.APIBackend, backend
}

// RegisterEthStatsService configures the Ethereum Stats daemon and adds it to
// the given node.
func RegisterEthStatsService(stack *node.Node, backend ethapi.Backend, url string) {
	if err := ethstats.New(stack, backend, backend.Engine(), url); err != nil {
		Fatalf("Failed to register the Ethereum Stats service: %v", err)
	}
}

// RegisterGraphQLService is a utility function to construct a new service and register it against a node.
func RegisterGraphQLService(stack *node.Node, backend ethapi.Backend, cfg node.Config) {
	if err := graphql.New(stack, backend, cfg.GraphQLCors, cfg.GraphQLVirtualHosts); err != nil {
		Fatalf("Failed to register the GraphQL service: %v", err)
	}
}

func SetupMetrics(ctx *cli.Context) {
	if metrics.Enabled {
		log.Info("Enabling metrics collection")

		var (
			enableExport = ctx.GlobalBool(MetricsEnableInfluxDBFlag.Name)
			endpoint     = ctx.GlobalString(MetricsInfluxDBEndpointFlag.Name)
			database     = ctx.GlobalString(MetricsInfluxDBDatabaseFlag.Name)
			username     = ctx.GlobalString(MetricsInfluxDBUsernameFlag.Name)
			password     = ctx.GlobalString(MetricsInfluxDBPasswordFlag.Name)
		)

		if enableExport {
			tagsMap := SplitTagsFlag(ctx.GlobalString(MetricsInfluxDBTagsFlag.Name))

			log.Info("Enabling metrics export to InfluxDB")

			go influxdb.InfluxDBWithTags(metrics.DefaultRegistry, 10*time.Second, endpoint, database, username, password, "geth.", tagsMap)
		}

		if ctx.GlobalIsSet(MetricsHTTPFlag.Name) {
			address := fmt.Sprintf("%s:%d", ctx.GlobalString(MetricsHTTPFlag.Name), ctx.GlobalInt(MetricsPortFlag.Name))
			log.Info("Enabling stand-alone metrics HTTP endpoint", "address", address)
			exp.Setup(address)
		}
	}
}

func SplitTagsFlag(tagsFlag string) map[string]string {
	tags := strings.Split(tagsFlag, ",")
	tagsMap := map[string]string{}

	for _, t := range tags {
		if t != "" {
			kv := strings.Split(t, "=")

			if len(kv) == 2 {
				tagsMap[kv[0]] = kv[1]
			}
		}
	}

	return tagsMap
}

// MakeChainDatabase open an LevelDB using the flags passed to the client and will hard crash if it fails.
func MakeChainDatabase(ctx *cli.Context, stack *node.Node, readonly bool) ethdb.Database {
	var (
		cache   = ctx.GlobalInt(CacheFlag.Name) * ctx.GlobalInt(CacheDatabaseFlag.Name) / 100
		handles = MakeDatabaseHandles()

		err     error
		chainDb ethdb.Database
	)
	if ctx.GlobalString(SyncModeFlag.Name) == "light" {
		name := "lightchaindata"
		chainDb, err = stack.OpenDatabase(name, cache, handles, "", readonly)
	} else {
		name := "chaindata"
		chainDb, err = stack.OpenDatabaseWithFreezer(name, cache, handles, ctx.GlobalString(AncientFlag.Name), "", readonly)
	}
	if err != nil {
		Fatalf("Could not open database: %v", err)
	}
	return chainDb
}

func MakeGenesis(ctx *cli.Context) *core.Genesis {
	var genesis *core.Genesis
	switch {
	case ctx.GlobalBool(MainnetFlag.Name):
		genesis = core.DefaultGenesisBlock()
	case ctx.GlobalBool(RopstenFlag.Name):
		genesis = core.DefaultRopstenGenesisBlock()
	case ctx.GlobalBool(RinkebyFlag.Name):
		genesis = core.DefaultRinkebyGenesisBlock()
	case ctx.GlobalBool(GoerliFlag.Name):
		genesis = core.DefaultGoerliGenesisBlock()
	case ctx.GlobalBool(YoloV3Flag.Name):
		genesis = core.DefaultYoloV3GenesisBlock()
	case ctx.GlobalBool(DeveloperFlag.Name):
		Fatalf("Developer chains are ephemeral")
	}
	return genesis
}

// MakeChain creates a chain manager from set command line flags.
func MakeChain(ctx *cli.Context, stack *node.Node) (chain *core.BlockChain, chainDb ethdb.Database) {
	var err error
	chainDb = MakeChainDatabase(ctx, stack, false) // TODO(rjl493456442) support read-only database
	config, _, err := core.SetupGenesisBlock(chainDb, MakeGenesis(ctx))
	if err != nil {
		Fatalf("%v", err)
	}
	var engine consensus.Engine
	if config.Clique != nil {
		engine = clique.New(config.Clique, chainDb)
	} else {
		engine = ethash.NewFaker()
		if !ctx.GlobalBool(FakePoWFlag.Name) {
			engine = ethash.New(ethash.Config{
				CacheDir:         stack.ResolvePath(ethconfig.Defaults.Ethash.CacheDir),
				CachesInMem:      ethconfig.Defaults.Ethash.CachesInMem,
				CachesOnDisk:     ethconfig.Defaults.Ethash.CachesOnDisk,
				CachesLockMmap:   ethconfig.Defaults.Ethash.CachesLockMmap,
				DatasetDir:       stack.ResolvePath(ethconfig.Defaults.Ethash.DatasetDir),
				DatasetsInMem:    ethconfig.Defaults.Ethash.DatasetsInMem,
				DatasetsOnDisk:   ethconfig.Defaults.Ethash.DatasetsOnDisk,
				DatasetsLockMmap: ethconfig.Defaults.Ethash.DatasetsLockMmap,
			}, nil, false)
		}
	}
	if gcmode := ctx.GlobalString(GCModeFlag.Name); gcmode != "full" && gcmode != "archive" {
		Fatalf("--%s must be either 'full' or 'archive'", GCModeFlag.Name)
	}
	cache := &core.CacheConfig{
		TrieCleanLimit:      ethconfig.Defaults.TrieCleanCache,
		TrieCleanNoPrefetch: ctx.GlobalBool(CacheNoPrefetchFlag.Name),
		TrieDirtyLimit:      ethconfig.Defaults.TrieDirtyCache,
		TrieDirtyDisabled:   ctx.GlobalString(GCModeFlag.Name) == "archive",
		TrieTimeLimit:       ethconfig.Defaults.TrieTimeout,
		SnapshotLimit:       ethconfig.Defaults.SnapshotCache,
		Preimages:           ctx.GlobalBool(CachePreimagesFlag.Name),
	}
	if cache.TrieDirtyDisabled && !cache.Preimages {
		cache.Preimages = true
		log.Info("Enabling recording of key preimages since archive mode is used")
	}
	if !ctx.GlobalBool(SnapshotFlag.Name) {
		cache.SnapshotLimit = 0 // Disabled
	}
	if ctx.GlobalIsSet(CacheFlag.Name) || ctx.GlobalIsSet(CacheTrieFlag.Name) {
		cache.TrieCleanLimit = ctx.GlobalInt(CacheFlag.Name) * ctx.GlobalInt(CacheTrieFlag.Name) / 100
	}
	if ctx.GlobalIsSet(CacheFlag.Name) || ctx.GlobalIsSet(CacheGCFlag.Name) {
		cache.TrieDirtyLimit = ctx.GlobalInt(CacheFlag.Name) * ctx.GlobalInt(CacheGCFlag.Name) / 100
	}
	vmcfg := vm.Config{EnablePreimageRecording: ctx.GlobalBool(VMEnableDebugFlag.Name)}

	// TODO(rjl493456442) disable snapshot generation/wiping if the chain is read only.
	// Disable transaction indexing/unindexing by default.
	chain, err = core.NewBlockChain(chainDb, cache, config, engine, vmcfg, nil, nil)
	if err != nil {
		Fatalf("Can't create BlockChain: %v", err)
	}
	return chain, chainDb
}

// MakeConsolePreloads retrieves the absolute paths for the console JavaScript
// scripts to preload before starting.
func MakeConsolePreloads(ctx *cli.Context) []string {
	// Skip preloading if there's nothing to preload
	if ctx.GlobalString(PreloadJSFlag.Name) == "" {
		return nil
	}
	// Otherwise resolve absolute paths and return them
	var preloads []string

	for _, file := range strings.Split(ctx.GlobalString(PreloadJSFlag.Name), ",") {
		preloads = append(preloads, strings.TrimSpace(file))
	}
	return preloads
}

// MigrateFlags sets the global flag from a local flag when it's set.
// This is a temporary function used for migrating old command/flags to the
// new format.
//
// e.g. geth account new --keystore /tmp/mykeystore --lightkdf
//
// is equivalent after calling this method with:
//
// geth --keystore /tmp/mykeystore --lightkdf account new
//
// This allows the use of the existing configuration functionality.
// When all flags are migrated this function can be removed and the existing
// configuration functionality must be changed that is uses local flags
func MigrateFlags(action func(ctx *cli.Context) error) func(*cli.Context) error {
	return func(ctx *cli.Context) error {
		for _, name := range ctx.FlagNames() {
			if ctx.IsSet(name) {
				ctx.GlobalSet(name, ctx.String(name))
			}
		}
		return action(ctx)
	}
}<|MERGE_RESOLUTION|>--- conflicted
+++ resolved
@@ -770,7 +770,6 @@
 		Value: "",
 	}
 
-<<<<<<< HEAD
 	// Init network
 	InitNetworkSize = cli.IntFlag{
 		Name:  "init.size",
@@ -794,11 +793,11 @@
 		Name:  "init.p2p-port",
 		Usage: "the p2p port of the nodes in the network",
 		Value: 30311,
-=======
+	}
+
 	CatalystFlag = cli.BoolFlag{
 		Name:  "catalyst",
 		Usage: "Catalyst mode (eth2 integration testing)",
->>>>>>> 991384a7
 	}
 )
 
