// Copyright 2019 The go-ethereum Authors
// This file is part of the go-ethereum library.
//
// The go-ethereum library is free software: you can redistribute it and/or modify
// it under the terms of the GNU Lesser General Public License as published by
// the Free Software Foundation, either version 3 of the License, or
// (at your option) any later version.
//
// The go-ethereum library is distributed in the hope that it will be useful,
// but WITHOUT ANY WARRANTY; without even the implied warranty of
// MERCHANTABILITY or FITNESS FOR A PARTICULAR PURPOSE. See the
// GNU Lesser General Public License for more details.
//
// You should have received a copy of the GNU Lesser General Public License
// along with the go-ethereum library. If not, see <http://www.gnu.org/licenses/>.

package rawdb

import (
	"errors"
	"fmt"
	"math"
	"os"
	"path/filepath"
	"sync"
	"sync/atomic"
	"time"

	"github.com/ethereum/go-ethereum/common"
	"github.com/ethereum/go-ethereum/ethdb"
	"github.com/ethereum/go-ethereum/log"
	"github.com/ethereum/go-ethereum/metrics"
	"github.com/gofrs/flock"
)

var (
	// errReadOnly is returned if the freezer is opened in read only mode. All the
	// mutations are disallowed.
	errReadOnly = errors.New("read only")

	// errUnknownTable is returned if the user attempts to read from a table that is
	// not tracked by the freezer.
	errUnknownTable = errors.New("unknown table")

	// errOutOrderInsertion is returned if the user attempts to inject out-of-order
	// binary blobs into the freezer.
	errOutOrderInsertion = errors.New("the append operation is out-order")

	// errSymlinkDatadir is returned if the ancient directory specified by user
	// is a symbolic link.
	errSymlinkDatadir = errors.New("symbolic link datadir is not supported")
)

// freezerTableSize defines the maximum size of freezer data files.
const freezerTableSize = 2 * 1000 * 1000 * 1000

// Freezer is a memory mapped append-only database to store immutable ordered
// data into flat files:
//
<<<<<<< HEAD
//   - The append only nature ensures that disk writes are minimized.
//   - The memory mapping ensures we can max out system memory for caching without
//     reserving it for go-ethereum. This would also reduce the memory requirements
//     of Geth, and thus also GC overhead.
type freezer struct {
	// WARNING: The `frozen` field is accessed atomically. On 32 bit platforms, only
	// 64-bit aligned fields can be atomic. The struct is guaranteed to be so aligned,
	// so take advantage of that (https://golang.org/pkg/sync/atomic/#pkg-note-BUG).
	frozen    uint64 // Number of blocks already frozen
	threshold uint64 // Number of recent blocks not to freeze (params.FullImmutabilityThreshold apart from tests)
=======
//   - The append-only nature ensures that disk writes are minimized.
//   - The memory mapping ensures we can max out system memory for caching without
//     reserving it for go-ethereum. This would also reduce the memory requirements
//     of Geth, and thus also GC overhead.
type Freezer struct {
	frozen atomic.Uint64 // Number of blocks already frozen
	tail   atomic.Uint64 // Number of the first stored item in the freezer
>>>>>>> bed84606

	// This lock synchronizes writers and the truncate operation, as well as
	// the "atomic" (batched) read operations.
	writeLock  sync.RWMutex
	writeBatch *freezerBatch

	readonly     bool
	tables       map[string]*freezerTable // Data tables for storing everything
	instanceLock *flock.Flock             // File-system lock to prevent double opens
	closeOnce    sync.Once
}

<<<<<<< HEAD
	quit      chan struct{}
	wg        sync.WaitGroup
	closeOnce sync.Once

	offset uint64 // Starting BlockNumber in current freezer
=======
// NewChainFreezer is a small utility method around NewFreezer that sets the
// default parameters for the chain storage.
func NewChainFreezer(datadir string, namespace string, readonly bool) (*Freezer, error) {
	return NewFreezer(datadir, namespace, readonly, freezerTableSize, chainFreezerNoSnappy)
>>>>>>> bed84606
}

// NewFreezer creates a freezer instance for maintaining immutable ordered
// data according to the given parameters.
//
// The 'tables' argument defines the data tables. If the value of a map
// entry is true, snappy compression is disabled for the table.
<<<<<<< HEAD
func newFreezer(datadir string, namespace string, readonly bool, offset uint64, maxTableSize uint32, tables map[string]bool) (*freezer, error) {
=======
func NewFreezer(datadir string, namespace string, readonly bool, maxTableSize uint32, tables map[string]bool) (*Freezer, error) {
>>>>>>> bed84606
	// Create the initial freezer object
	var (
		readMeter  = metrics.NewRegisteredMeter(namespace+"ancient/read", nil)
		writeMeter = metrics.NewRegisteredMeter(namespace+"ancient/write", nil)
		sizeGauge  = metrics.NewRegisteredGauge(namespace+"ancient/size", nil)
	)
	// Ensure the datadir is not a symbolic link if it exists.
	if info, err := os.Lstat(datadir); !os.IsNotExist(err) {
		if info.Mode()&os.ModeSymlink != 0 {
			log.Warn("Symbolic link ancient database is not supported", "path", datadir)
			return nil, errSymlinkDatadir
		}
	}
	flockFile := filepath.Join(datadir, "FLOCK")
	if err := os.MkdirAll(filepath.Dir(flockFile), 0755); err != nil {
		return nil, err
	}
	// Leveldb uses LOCK as the filelock filename. To prevent the
	// name collision, we use FLOCK as the lock name.
	lock := flock.New(flockFile)
	if locked, err := lock.TryLock(); err != nil {
		return nil, err
	} else if !locked {
		return nil, errors.New("locking failed")
	}
	// Open all the supported data tables
	freezer := &Freezer{
		readonly:     readonly,
		tables:       make(map[string]*freezerTable),
		instanceLock: lock,
<<<<<<< HEAD
		trigger:      make(chan chan struct{}),
		quit:         make(chan struct{}),
		offset:       offset,
=======
>>>>>>> bed84606
	}

	// Create the tables.
	for name, disableSnappy := range tables {
		table, err := newTable(datadir, name, readMeter, writeMeter, sizeGauge, maxTableSize, disableSnappy, readonly)
		if err != nil {
			for _, table := range freezer.tables {
				table.Close()
			}
			lock.Unlock()
			return nil, err
		}
		freezer.tables[name] = table
	}
	var err error
	if freezer.readonly {
		// In readonly mode only validate, don't truncate.
		// validate also sets `freezer.frozen`.
		err = freezer.validate()
	} else {
		// Truncate all tables to common length.
		err = freezer.repair()
	}
	if err != nil {
		for _, table := range freezer.tables {
			table.Close()
		}
		lock.Unlock()
		return nil, err
	}

	// Some blocks in ancientDB may have already been frozen and been pruned, so adding the offset to
	// reprensent the absolute number of blocks already frozen.
	freezer.frozen += offset

	// Create the write batch.
	freezer.writeBatch = newFreezerBatch(freezer)

	log.Info("Opened ancient database", "database", datadir, "readonly", readonly, "frozen", freezer.frozen)
	return freezer, nil
}

// Close terminates the chain freezer, unmapping all the data files.
func (f *Freezer) Close() error {
	f.writeLock.Lock()
	defer f.writeLock.Unlock()

	var errs []error
	f.closeOnce.Do(func() {
		for _, table := range f.tables {
			if err := table.Close(); err != nil {
				errs = append(errs, err)
			}
		}
		if err := f.instanceLock.Unlock(); err != nil {
			errs = append(errs, err)
		}
	})
	if errs != nil {
		return fmt.Errorf("%v", errs)
	}
	return nil
}

// HasAncient returns an indicator whether the specified ancient data exists
// in the freezer.
func (f *Freezer) HasAncient(kind string, number uint64) (bool, error) {
	if table := f.tables[kind]; table != nil {
		return table.has(number - f.offset), nil
	}
	return false, nil
}

// Ancient retrieves an ancient binary blob from the append-only immutable files.
func (f *Freezer) Ancient(kind string, number uint64) ([]byte, error) {
	if table := f.tables[kind]; table != nil {
		return table.Retrieve(number - f.offset)
	}
	return nil, errUnknownTable
}

// AncientRange retrieves multiple items in sequence, starting from the index 'start'.
// It will return
<<<<<<< HEAD
//   - at most 'max' items,
//   - at least 1 item (even if exceeding the maxByteSize), but will otherwise
//     return as many items as fit into maxByteSize.
func (f *freezer) AncientRange(kind string, start, count, maxBytes uint64) ([][]byte, error) {
=======
//   - at most 'count' items,
//   - if maxBytes is specified: at least 1 item (even if exceeding the maxByteSize),
//     but will otherwise return as many items as fit into maxByteSize.
//   - if maxBytes is not specified, 'count' items will be returned if they are present.
func (f *Freezer) AncientRange(kind string, start, count, maxBytes uint64) ([][]byte, error) {
>>>>>>> bed84606
	if table := f.tables[kind]; table != nil {
		return table.RetrieveItems(start, count, maxBytes)
	}
	return nil, errUnknownTable
}

// Ancients returns the length of the frozen items.
func (f *Freezer) Ancients() (uint64, error) {
	return f.frozen.Load(), nil
}

// Tail returns the number of first stored item in the freezer.
func (f *Freezer) Tail() (uint64, error) {
	return f.tail.Load(), nil
}

// ItemAmountInAncient returns the actual length of current ancientDB.
func (f *freezer) ItemAmountInAncient() (uint64, error) {
	return atomic.LoadUint64(&f.frozen) - atomic.LoadUint64(&f.offset), nil
}

// AncientOffSet returns the offset of current ancientDB.
func (f *freezer) AncientOffSet() uint64 {
	return atomic.LoadUint64(&f.offset)
}

// AncientSize returns the ancient size of the specified category.
func (f *Freezer) AncientSize(kind string) (uint64, error) {
	// This needs the write lock to avoid data races on table fields.
	// Speed doesn't matter here, AncientSize is for debugging.
	f.writeLock.RLock()
	defer f.writeLock.RUnlock()

	if table := f.tables[kind]; table != nil {
		return table.size()
	}
	return 0, errUnknownTable
}

// ReadAncients runs the given read operation while ensuring that no writes take place
// on the underlying freezer.
func (f *Freezer) ReadAncients(fn func(ethdb.AncientReaderOp) error) (err error) {
	f.writeLock.RLock()
	defer f.writeLock.RUnlock()

	return fn(f)
}

// ModifyAncients runs the given write operation.
func (f *Freezer) ModifyAncients(fn func(ethdb.AncientWriteOp) error) (writeSize int64, err error) {
	if f.readonly {
		return 0, errReadOnly
	}
	f.writeLock.Lock()
	defer f.writeLock.Unlock()

	// Roll back all tables to the starting position in case of error.
	prevItem := f.frozen.Load()
	defer func() {
		if err != nil {
			// The write operation has failed. Go back to the previous item position.
			for name, table := range f.tables {
				err := table.truncateHead(prevItem)
				if err != nil {
					log.Error("Freezer table roll-back failed", "table", name, "index", prevItem, "err", err)
				}
			}
		}
	}()

	f.writeBatch.reset()
	if err := fn(f.writeBatch); err != nil {
		return 0, err
	}
	item, writeSize, err := f.writeBatch.commit()
	if err != nil {
		return 0, err
	}
	f.frozen.Store(item)
	return writeSize, nil
}

// TruncateHead discards any recent data above the provided threshold number.
// It returns the previous head number.
func (f *Freezer) TruncateHead(items uint64) (uint64, error) {
	if f.readonly {
		return 0, errReadOnly
	}
	f.writeLock.Lock()
	defer f.writeLock.Unlock()

	oitems := f.frozen.Load()
	if oitems <= items {
		return oitems, nil
	}
	for _, table := range f.tables {
<<<<<<< HEAD
		if err := table.truncate(items - f.offset); err != nil {
			return err
=======
		if err := table.truncateHead(items); err != nil {
			return 0, err
>>>>>>> bed84606
		}
	}
	f.frozen.Store(items)
	return oitems, nil
}

// TruncateTail discards any recent data below the provided threshold number.
func (f *Freezer) TruncateTail(tail uint64) (uint64, error) {
	if f.readonly {
		return 0, errReadOnly
	}
	f.writeLock.Lock()
	defer f.writeLock.Unlock()

	old := f.tail.Load()
	if old >= tail {
		return old, nil
	}
	for _, table := range f.tables {
		if err := table.truncateTail(tail); err != nil {
			return 0, err
		}
	}
	f.tail.Store(tail)
	return old, nil
}

// Sync flushes all data tables to disk.
func (f *Freezer) Sync() error {
	var errs []error
	for _, table := range f.tables {
		if err := table.Sync(); err != nil {
			errs = append(errs, err)
		}
	}
	if errs != nil {
		return fmt.Errorf("%v", errs)
	}
	return nil
}

// validate checks that every table has the same boundary.
// Used instead of `repair` in readonly mode.
func (f *Freezer) validate() error {
	if len(f.tables) == 0 {
		return nil
	}
	var (
		head uint64
		tail uint64
		name string
	)
	// Hack to get boundary of any table
	for kind, table := range f.tables {
		head = table.items.Load()
		tail = table.itemHidden.Load()
		name = kind
		break
	}
	// Now check every table against those boundaries.
	for kind, table := range f.tables {
		if head != table.items.Load() {
			return fmt.Errorf("freezer tables %s and %s have differing head: %d != %d", kind, name, table.items.Load(), head)
		}
		if tail != table.itemHidden.Load() {
			return fmt.Errorf("freezer tables %s and %s have differing tail: %d != %d", kind, name, table.itemHidden.Load(), tail)
		}
	}
	f.frozen.Store(head)
	f.tail.Store(tail)
	return nil
}

// repair truncates all data tables to the same length.
func (f *Freezer) repair() error {
	var (
		head = uint64(math.MaxUint64)
		tail = uint64(0)
	)
	for _, table := range f.tables {
		items := table.items.Load()
		if head > items {
			head = items
		}
		hidden := table.itemHidden.Load()
		if hidden > tail {
			tail = hidden
		}
	}
	for _, table := range f.tables {
		if err := table.truncateHead(head); err != nil {
			return err
		}
		if err := table.truncateTail(tail); err != nil {
			return err
		}
	}
<<<<<<< HEAD
	log.Info("AncientDB item count", "items", min)
	atomic.StoreUint64(&f.frozen, min)
=======
	f.frozen.Store(head)
	f.tail.Store(tail)
>>>>>>> bed84606
	return nil
}

// convertLegacyFn takes a raw freezer entry in an older format and
// returns it in the new format.
type convertLegacyFn = func([]byte) ([]byte, error)

<<<<<<< HEAD
	var (
		backoff   bool
		triggered chan struct{} // Used in tests
	)
	for {
		select {
		case <-f.quit:
			log.Info("Freezer shutting down")
			return
		default:
		}
		if backoff {
			// If we were doing a manual trigger, notify it
			if triggered != nil {
				triggered <- struct{}{}
				triggered = nil
			}
			select {
			case <-time.NewTimer(freezerRecheckInterval).C:
			case triggered = <-f.trigger:
			case <-f.quit:
				return
			}
		}
		// Retrieve the freezing threshold.
		hash := ReadHeadBlockHash(nfdb)
		if hash == (common.Hash{}) {
			log.Debug("Current full block hash unavailable") // new chain, empty database
			backoff = true
			continue
		}
		number := ReadHeaderNumber(nfdb, hash)
		threshold := atomic.LoadUint64(&f.threshold)

		switch {
		case number == nil:
			log.Error("Current full block number unavailable", "hash", hash)
			backoff = true
			continue

		case *number < threshold:
			log.Debug("Current full block not old enough", "number", *number, "hash", hash, "delay", threshold)
			backoff = true
			continue

		case *number-threshold <= f.frozen:
			log.Debug("Ancient blocks frozen already", "number", *number, "hash", hash, "frozen", f.frozen)
			backoff = true
			continue
		}
		head := ReadHeader(nfdb, hash, *number)
		if head == nil {
			log.Error("Current full block unavailable", "number", *number, "hash", hash)
			backoff = true
			continue
		}
=======
// MigrateTable processes the entries in a given table in sequence
// converting them to a new format if they're of an old format.
func (f *Freezer) MigrateTable(kind string, convert convertLegacyFn) error {
	if f.readonly {
		return errReadOnly
	}
	f.writeLock.Lock()
	defer f.writeLock.Unlock()
>>>>>>> bed84606

	table, ok := f.tables[kind]
	if !ok {
		return errUnknownTable
	}
	// forEach iterates every entry in the table serially and in order, calling `fn`
	// with the item as argument. If `fn` returns an error the iteration stops
	// and that error will be returned.
	forEach := func(t *freezerTable, offset uint64, fn func(uint64, []byte) error) error {
		var (
			items     = t.items.Load()
			batchSize = uint64(1024)
			maxBytes  = uint64(1024 * 1024)
		)
<<<<<<< HEAD
		if limit-first > freezerBatchLimit {
			limit = first + freezerBatchLimit
		}
		ancients, err := f.freezeRange(nfdb, first, limit)
		if err != nil {
			log.Error("Error in block freeze operation", "err", err)
			backoff = true
			continue
		}

		// Batch of blocks have been frozen, flush them before wiping from leveldb
		if err := f.Sync(); err != nil {
			log.Crit("Failed to flush frozen tables", "err", err)
		}

		// Batch of blocks have been frozen, flush them before wiping from leveldb
		backoff = f.frozen-first >= freezerBatchLimit
		gcKvStore(db, ancients, first, f.frozen, start)
=======
		for i := offset; i < items; {
			if i+batchSize > items {
				batchSize = items - i
			}
			data, err := t.RetrieveItems(i, batchSize, maxBytes)
			if err != nil {
				return err
			}
			for j, item := range data {
				if err := fn(i+uint64(j), item); err != nil {
					return err
				}
			}
			i += uint64(len(data))
		}
		return nil
	}
	// TODO(s1na): This is a sanity-check since as of now no process does tail-deletion. But the migration
	// process assumes no deletion at tail and needs to be modified to account for that.
	if table.itemOffset.Load() > 0 || table.itemHidden.Load() > 0 {
		return errors.New("migration not supported for tail-deleted freezers")
	}
	ancientsPath := filepath.Dir(table.index.Name())
	// Set up new dir for the migrated table, the content of which
	// we'll at the end move over to the ancients dir.
	migrationPath := filepath.Join(ancientsPath, "migration")
	newTable, err := newFreezerTable(migrationPath, kind, table.noCompression, false)
	if err != nil {
		return err
	}
	var (
		batch  = newTable.newBatch()
		out    []byte
		start  = time.Now()
		logged = time.Now()
		offset = newTable.items.Load()
	)
	if offset > 0 {
		log.Info("found previous migration attempt", "migrated", offset)
	}
	// Iterate through entries and transform them
	if err := forEach(table, offset, func(i uint64, blob []byte) error {
		if i%10000 == 0 && time.Since(logged) > 16*time.Second {
			log.Info("Processing legacy elements", "count", i, "elapsed", common.PrettyDuration(time.Since(start)))
			logged = time.Now()
		}
		out, err = convert(blob)
		if err != nil {
			return err
		}
		if err := batch.AppendRaw(i, out); err != nil {
			return err
		}
		return nil
	}); err != nil {
		return err
>>>>>>> bed84606
	}
	if err := batch.commit(); err != nil {
		return err
	}
	log.Info("Replacing old table files with migrated ones", "elapsed", common.PrettyDuration(time.Since(start)))
	// Release and delete old table files. Note this won't
	// delete the index file.
	table.releaseFilesAfter(0, true)

	if err := newTable.Close(); err != nil {
		return err
	}
	files, err := os.ReadDir(migrationPath)
	if err != nil {
		return err
	}
	// Move migrated files to ancients dir.
	for _, f := range files {
		// This will replace the old index file as a side-effect.
		if err := os.Rename(filepath.Join(migrationPath, f.Name()), filepath.Join(ancientsPath, f.Name())); err != nil {
			return err
		}
<<<<<<< HEAD
		return nil
	})

	return hashes, err
}

// delete leveldb data that save to ancientdb, split from func freeze
func gcKvStore(db ethdb.KeyValueStore, ancients []common.Hash, first uint64, frozen uint64, start time.Time) {
	// Wipe out all data from the active database
	batch := db.NewBatch()
	for i := 0; i < len(ancients); i++ {
		// Always keep the genesis block in active database
		if blockNumber := first + uint64(i); blockNumber != 0 {
			DeleteBlockWithoutNumber(batch, ancients[i], blockNumber)
			DeleteCanonicalHash(batch, blockNumber)
		}
	}
	if err := batch.Write(); err != nil {
		log.Crit("Failed to delete frozen canonical blocks", "err", err)
	}
	batch.Reset()

	// Wipe out side chains also and track dangling side chians
	var dangling []common.Hash
	for number := first; number < frozen; number++ {
		// Always keep the genesis block in active database
		if number != 0 {
			dangling = ReadAllHashes(db, number)
			for _, hash := range dangling {
				log.Trace("Deleting side chain", "number", number, "hash", hash)
				DeleteBlock(batch, hash, number)
			}
		}
	}
	if err := batch.Write(); err != nil {
		log.Crit("Failed to delete frozen side blocks", "err", err)
	}
	batch.Reset()

	// Step into the future and delete and dangling side chains
	if frozen > 0 {
		tip := frozen
		nfdb := &nofreezedb{KeyValueStore: db}
		for len(dangling) > 0 {
			drop := make(map[common.Hash]struct{})
			for _, hash := range dangling {
				log.Debug("Dangling parent from freezer", "number", tip-1, "hash", hash)
				drop[hash] = struct{}{}
			}
			children := ReadAllHashes(db, tip)
			for i := 0; i < len(children); i++ {
				// Dig up the child and ensure it's dangling
				child := ReadHeader(nfdb, children[i], tip)
				if child == nil {
					log.Error("Missing dangling header", "number", tip, "hash", children[i])
					continue
				}
				if _, ok := drop[child.ParentHash]; !ok {
					children = append(children[:i], children[i+1:]...)
					i--
					continue
				}
				// Delete all block data associated with the child
				log.Debug("Deleting dangling block", "number", tip, "hash", children[i], "parent", child.ParentHash)
				DeleteBlock(batch, children[i], tip)
			}
			dangling = children
			tip++
		}
		if err := batch.Write(); err != nil {
			log.Crit("Failed to delete dangling side blocks", "err", err)
		}
	}

	// Log something friendly for the user
	context := []interface{}{
		"blocks", frozen - first, "elapsed", common.PrettyDuration(time.Since(start)), "number", frozen - 1,
	}
	if n := len(ancients); n > 0 {
		context = append(context, []interface{}{"hash", ancients[n-1]}...)
	}
	log.Info("Deep froze chain segment", context...)
=======
	}
	// Delete by now empty dir.
	if err := os.Remove(migrationPath); err != nil {
		return err
	}
	return nil
>>>>>>> bed84606
}<|MERGE_RESOLUTION|>--- conflicted
+++ resolved
@@ -57,18 +57,6 @@
 // Freezer is a memory mapped append-only database to store immutable ordered
 // data into flat files:
 //
-<<<<<<< HEAD
-//   - The append only nature ensures that disk writes are minimized.
-//   - The memory mapping ensures we can max out system memory for caching without
-//     reserving it for go-ethereum. This would also reduce the memory requirements
-//     of Geth, and thus also GC overhead.
-type freezer struct {
-	// WARNING: The `frozen` field is accessed atomically. On 32 bit platforms, only
-	// 64-bit aligned fields can be atomic. The struct is guaranteed to be so aligned,
-	// so take advantage of that (https://golang.org/pkg/sync/atomic/#pkg-note-BUG).
-	frozen    uint64 // Number of blocks already frozen
-	threshold uint64 // Number of recent blocks not to freeze (params.FullImmutabilityThreshold apart from tests)
-=======
 //   - The append-only nature ensures that disk writes are minimized.
 //   - The memory mapping ensures we can max out system memory for caching without
 //     reserving it for go-ethereum. This would also reduce the memory requirements
@@ -76,7 +64,6 @@
 type Freezer struct {
 	frozen atomic.Uint64 // Number of blocks already frozen
 	tail   atomic.Uint64 // Number of the first stored item in the freezer
->>>>>>> bed84606
 
 	// This lock synchronizes writers and the truncate operation, as well as
 	// the "atomic" (batched) read operations.
@@ -87,20 +74,13 @@
 	tables       map[string]*freezerTable // Data tables for storing everything
 	instanceLock *flock.Flock             // File-system lock to prevent double opens
 	closeOnce    sync.Once
-}
-
-<<<<<<< HEAD
-	quit      chan struct{}
-	wg        sync.WaitGroup
-	closeOnce sync.Once
-
-	offset uint64 // Starting BlockNumber in current freezer
-=======
+	offset       uint64 // Starting BlockNumber in current freezer
+}
+
 // NewChainFreezer is a small utility method around NewFreezer that sets the
 // default parameters for the chain storage.
-func NewChainFreezer(datadir string, namespace string, readonly bool) (*Freezer, error) {
-	return NewFreezer(datadir, namespace, readonly, freezerTableSize, chainFreezerNoSnappy)
->>>>>>> bed84606
+func NewChainFreezer(datadir string, namespace string, readonly bool, offset uint64) (*Freezer, error) {
+	return NewFreezer(datadir, namespace, readonly, offset, freezerTableSize, chainFreezerNoSnappy)
 }
 
 // NewFreezer creates a freezer instance for maintaining immutable ordered
@@ -108,11 +88,7 @@
 //
 // The 'tables' argument defines the data tables. If the value of a map
 // entry is true, snappy compression is disabled for the table.
-<<<<<<< HEAD
-func newFreezer(datadir string, namespace string, readonly bool, offset uint64, maxTableSize uint32, tables map[string]bool) (*freezer, error) {
-=======
-func NewFreezer(datadir string, namespace string, readonly bool, maxTableSize uint32, tables map[string]bool) (*Freezer, error) {
->>>>>>> bed84606
+func NewFreezer(datadir string, namespace string, readonly bool, offset uint64, maxTableSize uint32, tables map[string]bool) (*Freezer, error) {
 	// Create the initial freezer object
 	var (
 		readMeter  = metrics.NewRegisteredMeter(namespace+"ancient/read", nil)
@@ -143,12 +119,7 @@
 		readonly:     readonly,
 		tables:       make(map[string]*freezerTable),
 		instanceLock: lock,
-<<<<<<< HEAD
-		trigger:      make(chan chan struct{}),
-		quit:         make(chan struct{}),
 		offset:       offset,
-=======
->>>>>>> bed84606
 	}
 
 	// Create the tables.
@@ -182,7 +153,8 @@
 
 	// Some blocks in ancientDB may have already been frozen and been pruned, so adding the offset to
 	// reprensent the absolute number of blocks already frozen.
-	freezer.frozen += offset
+	freezer.frozen.Add(offset)
+	freezer.tail.Add(offset)
 
 	// Create the write batch.
 	freezer.writeBatch = newFreezerBatch(freezer)
@@ -232,18 +204,11 @@
 
 // AncientRange retrieves multiple items in sequence, starting from the index 'start'.
 // It will return
-<<<<<<< HEAD
-//   - at most 'max' items,
-//   - at least 1 item (even if exceeding the maxByteSize), but will otherwise
-//     return as many items as fit into maxByteSize.
-func (f *freezer) AncientRange(kind string, start, count, maxBytes uint64) ([][]byte, error) {
-=======
 //   - at most 'count' items,
 //   - if maxBytes is specified: at least 1 item (even if exceeding the maxByteSize),
 //     but will otherwise return as many items as fit into maxByteSize.
 //   - if maxBytes is not specified, 'count' items will be returned if they are present.
 func (f *Freezer) AncientRange(kind string, start, count, maxBytes uint64) ([][]byte, error) {
->>>>>>> bed84606
 	if table := f.tables[kind]; table != nil {
 		return table.RetrieveItems(start, count, maxBytes)
 	}
@@ -255,19 +220,19 @@
 	return f.frozen.Load(), nil
 }
 
+// ItemAmountInAncient returns the actual length of current ancientDB.
+func (f *Freezer) ItemAmountInAncient() (uint64, error) {
+	return f.frozen.Load() - atomic.LoadUint64(&f.offset), nil
+}
+
+// AncientOffSet returns the offset of current ancientDB.
+func (f *Freezer) AncientOffSet() uint64 {
+	return atomic.LoadUint64(&f.offset)
+}
+
 // Tail returns the number of first stored item in the freezer.
 func (f *Freezer) Tail() (uint64, error) {
 	return f.tail.Load(), nil
-}
-
-// ItemAmountInAncient returns the actual length of current ancientDB.
-func (f *freezer) ItemAmountInAncient() (uint64, error) {
-	return atomic.LoadUint64(&f.frozen) - atomic.LoadUint64(&f.offset), nil
-}
-
-// AncientOffSet returns the offset of current ancientDB.
-func (f *freezer) AncientOffSet() uint64 {
-	return atomic.LoadUint64(&f.offset)
 }
 
 // AncientSize returns the ancient size of the specified category.
@@ -340,13 +305,8 @@
 		return oitems, nil
 	}
 	for _, table := range f.tables {
-<<<<<<< HEAD
-		if err := table.truncate(items - f.offset); err != nil {
-			return err
-=======
-		if err := table.truncateHead(items); err != nil {
+		if err := table.truncateHead(items - f.offset); err != nil {
 			return 0, err
->>>>>>> bed84606
 		}
 	}
 	f.frozen.Store(items)
@@ -366,7 +326,7 @@
 		return old, nil
 	}
 	for _, table := range f.tables {
-		if err := table.truncateTail(tail); err != nil {
+		if err := table.truncateTail(tail - f.offset); err != nil {
 			return 0, err
 		}
 	}
@@ -444,205 +404,9 @@
 			return err
 		}
 	}
-<<<<<<< HEAD
-	log.Info("AncientDB item count", "items", min)
-	atomic.StoreUint64(&f.frozen, min)
-=======
 	f.frozen.Store(head)
 	f.tail.Store(tail)
->>>>>>> bed84606
 	return nil
-}
-
-// convertLegacyFn takes a raw freezer entry in an older format and
-// returns it in the new format.
-type convertLegacyFn = func([]byte) ([]byte, error)
-
-<<<<<<< HEAD
-	var (
-		backoff   bool
-		triggered chan struct{} // Used in tests
-	)
-	for {
-		select {
-		case <-f.quit:
-			log.Info("Freezer shutting down")
-			return
-		default:
-		}
-		if backoff {
-			// If we were doing a manual trigger, notify it
-			if triggered != nil {
-				triggered <- struct{}{}
-				triggered = nil
-			}
-			select {
-			case <-time.NewTimer(freezerRecheckInterval).C:
-			case triggered = <-f.trigger:
-			case <-f.quit:
-				return
-			}
-		}
-		// Retrieve the freezing threshold.
-		hash := ReadHeadBlockHash(nfdb)
-		if hash == (common.Hash{}) {
-			log.Debug("Current full block hash unavailable") // new chain, empty database
-			backoff = true
-			continue
-		}
-		number := ReadHeaderNumber(nfdb, hash)
-		threshold := atomic.LoadUint64(&f.threshold)
-
-		switch {
-		case number == nil:
-			log.Error("Current full block number unavailable", "hash", hash)
-			backoff = true
-			continue
-
-		case *number < threshold:
-			log.Debug("Current full block not old enough", "number", *number, "hash", hash, "delay", threshold)
-			backoff = true
-			continue
-
-		case *number-threshold <= f.frozen:
-			log.Debug("Ancient blocks frozen already", "number", *number, "hash", hash, "frozen", f.frozen)
-			backoff = true
-			continue
-		}
-		head := ReadHeader(nfdb, hash, *number)
-		if head == nil {
-			log.Error("Current full block unavailable", "number", *number, "hash", hash)
-			backoff = true
-			continue
-		}
-=======
-// MigrateTable processes the entries in a given table in sequence
-// converting them to a new format if they're of an old format.
-func (f *Freezer) MigrateTable(kind string, convert convertLegacyFn) error {
-	if f.readonly {
-		return errReadOnly
-	}
-	f.writeLock.Lock()
-	defer f.writeLock.Unlock()
->>>>>>> bed84606
-
-	table, ok := f.tables[kind]
-	if !ok {
-		return errUnknownTable
-	}
-	// forEach iterates every entry in the table serially and in order, calling `fn`
-	// with the item as argument. If `fn` returns an error the iteration stops
-	// and that error will be returned.
-	forEach := func(t *freezerTable, offset uint64, fn func(uint64, []byte) error) error {
-		var (
-			items     = t.items.Load()
-			batchSize = uint64(1024)
-			maxBytes  = uint64(1024 * 1024)
-		)
-<<<<<<< HEAD
-		if limit-first > freezerBatchLimit {
-			limit = first + freezerBatchLimit
-		}
-		ancients, err := f.freezeRange(nfdb, first, limit)
-		if err != nil {
-			log.Error("Error in block freeze operation", "err", err)
-			backoff = true
-			continue
-		}
-
-		// Batch of blocks have been frozen, flush them before wiping from leveldb
-		if err := f.Sync(); err != nil {
-			log.Crit("Failed to flush frozen tables", "err", err)
-		}
-
-		// Batch of blocks have been frozen, flush them before wiping from leveldb
-		backoff = f.frozen-first >= freezerBatchLimit
-		gcKvStore(db, ancients, first, f.frozen, start)
-=======
-		for i := offset; i < items; {
-			if i+batchSize > items {
-				batchSize = items - i
-			}
-			data, err := t.RetrieveItems(i, batchSize, maxBytes)
-			if err != nil {
-				return err
-			}
-			for j, item := range data {
-				if err := fn(i+uint64(j), item); err != nil {
-					return err
-				}
-			}
-			i += uint64(len(data))
-		}
-		return nil
-	}
-	// TODO(s1na): This is a sanity-check since as of now no process does tail-deletion. But the migration
-	// process assumes no deletion at tail and needs to be modified to account for that.
-	if table.itemOffset.Load() > 0 || table.itemHidden.Load() > 0 {
-		return errors.New("migration not supported for tail-deleted freezers")
-	}
-	ancientsPath := filepath.Dir(table.index.Name())
-	// Set up new dir for the migrated table, the content of which
-	// we'll at the end move over to the ancients dir.
-	migrationPath := filepath.Join(ancientsPath, "migration")
-	newTable, err := newFreezerTable(migrationPath, kind, table.noCompression, false)
-	if err != nil {
-		return err
-	}
-	var (
-		batch  = newTable.newBatch()
-		out    []byte
-		start  = time.Now()
-		logged = time.Now()
-		offset = newTable.items.Load()
-	)
-	if offset > 0 {
-		log.Info("found previous migration attempt", "migrated", offset)
-	}
-	// Iterate through entries and transform them
-	if err := forEach(table, offset, func(i uint64, blob []byte) error {
-		if i%10000 == 0 && time.Since(logged) > 16*time.Second {
-			log.Info("Processing legacy elements", "count", i, "elapsed", common.PrettyDuration(time.Since(start)))
-			logged = time.Now()
-		}
-		out, err = convert(blob)
-		if err != nil {
-			return err
-		}
-		if err := batch.AppendRaw(i, out); err != nil {
-			return err
-		}
-		return nil
-	}); err != nil {
-		return err
->>>>>>> bed84606
-	}
-	if err := batch.commit(); err != nil {
-		return err
-	}
-	log.Info("Replacing old table files with migrated ones", "elapsed", common.PrettyDuration(time.Since(start)))
-	// Release and delete old table files. Note this won't
-	// delete the index file.
-	table.releaseFilesAfter(0, true)
-
-	if err := newTable.Close(); err != nil {
-		return err
-	}
-	files, err := os.ReadDir(migrationPath)
-	if err != nil {
-		return err
-	}
-	// Move migrated files to ancients dir.
-	for _, f := range files {
-		// This will replace the old index file as a side-effect.
-		if err := os.Rename(filepath.Join(migrationPath, f.Name()), filepath.Join(ancientsPath, f.Name())); err != nil {
-			return err
-		}
-<<<<<<< HEAD
-		return nil
-	})
-
-	return hashes, err
 }
 
 // delete leveldb data that save to ancientdb, split from func freeze
@@ -721,12 +485,116 @@
 		context = append(context, []interface{}{"hash", ancients[n-1]}...)
 	}
 	log.Info("Deep froze chain segment", context...)
-=======
+}
+
+// convertLegacyFn takes a raw freezer entry in an older format and
+// returns it in the new format.
+type convertLegacyFn = func([]byte) ([]byte, error)
+
+// MigrateTable processes the entries in a given table in sequence
+// converting them to a new format if they're of an old format.
+func (f *Freezer) MigrateTable(kind string, convert convertLegacyFn) error {
+	if f.readonly {
+		return errReadOnly
+	}
+	f.writeLock.Lock()
+	defer f.writeLock.Unlock()
+
+	table, ok := f.tables[kind]
+	if !ok {
+		return errUnknownTable
+	}
+	// forEach iterates every entry in the table serially and in order, calling `fn`
+	// with the item as argument. If `fn` returns an error the iteration stops
+	// and that error will be returned.
+	forEach := func(t *freezerTable, offset uint64, fn func(uint64, []byte) error) error {
+		var (
+			items     = t.items.Load()
+			batchSize = uint64(1024)
+			maxBytes  = uint64(1024 * 1024)
+		)
+		for i := offset; i < items; {
+			if i+batchSize > items {
+				batchSize = items - i
+			}
+			data, err := t.RetrieveItems(i, batchSize, maxBytes)
+			if err != nil {
+				return err
+			}
+			for j, item := range data {
+				if err := fn(i+uint64(j), item); err != nil {
+					return err
+				}
+			}
+			i += uint64(len(data))
+		}
+		return nil
+	}
+	// TODO(s1na): This is a sanity-check since as of now no process does tail-deletion. But the migration
+	// process assumes no deletion at tail and needs to be modified to account for that.
+	if table.itemOffset.Load() > 0 || table.itemHidden.Load() > 0 {
+		return errors.New("migration not supported for tail-deleted freezers")
+	}
+	ancientsPath := filepath.Dir(table.index.Name())
+	// Set up new dir for the migrated table, the content of which
+	// we'll at the end move over to the ancients dir.
+	migrationPath := filepath.Join(ancientsPath, "migration")
+	newTable, err := newFreezerTable(migrationPath, kind, table.noCompression, false)
+	if err != nil {
+		return err
+	}
+	var (
+		batch  = newTable.newBatch(f.offset)
+		out    []byte
+		start  = time.Now()
+		logged = time.Now()
+		offset = newTable.items.Load()
+	)
+	if offset > 0 {
+		log.Info("found previous migration attempt", "migrated", offset)
+	}
+	// Iterate through entries and transform them
+	if err := forEach(table, offset, func(i uint64, blob []byte) error {
+		if i%10000 == 0 && time.Since(logged) > 16*time.Second {
+			log.Info("Processing legacy elements", "count", i, "elapsed", common.PrettyDuration(time.Since(start)))
+			logged = time.Now()
+		}
+		out, err = convert(blob)
+		if err != nil {
+			return err
+		}
+		if err := batch.AppendRaw(i, out); err != nil {
+			return err
+		}
+		return nil
+	}); err != nil {
+		return err
+	}
+	if err := batch.commit(); err != nil {
+		return err
+	}
+	log.Info("Replacing old table files with migrated ones", "elapsed", common.PrettyDuration(time.Since(start)))
+	// Release and delete old table files. Note this won't
+	// delete the index file.
+	table.releaseFilesAfter(0, true)
+
+	if err := newTable.Close(); err != nil {
+		return err
+	}
+	files, err := os.ReadDir(migrationPath)
+	if err != nil {
+		return err
+	}
+	// Move migrated files to ancients dir.
+	for _, f := range files {
+		// This will replace the old index file as a side-effect.
+		if err := os.Rename(filepath.Join(migrationPath, f.Name()), filepath.Join(ancientsPath, f.Name())); err != nil {
+			return err
+		}
 	}
 	// Delete by now empty dir.
 	if err := os.Remove(migrationPath); err != nil {
 		return err
 	}
 	return nil
->>>>>>> bed84606
 }