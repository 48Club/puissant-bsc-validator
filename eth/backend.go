// Copyright 2014 The go-ethereum Authors
// This file is part of the go-ethereum library.
//
// The go-ethereum library is free software: you can redistribute it and/or modify
// it under the terms of the GNU Lesser General Public License as published by
// the Free Software Foundation, either version 3 of the License, or
// (at your option) any later version.
//
// The go-ethereum library is distributed in the hope that it will be useful,
// but WITHOUT ANY WARRANTY; without even the implied warranty of
// MERCHANTABILITY or FITNESS FOR A PARTICULAR PURPOSE. See the
// GNU Lesser General Public License for more details.
//
// You should have received a copy of the GNU Lesser General Public License
// along with the go-ethereum library. If not, see <http://www.gnu.org/licenses/>.

// Package eth implements the Ethereum protocol.
package eth

import (
	"errors"
	"fmt"
	"math/big"
	"runtime"
	"sync"
	"sync/atomic"
	"time"

	"github.com/ethereum/go-ethereum/accounts"
	"github.com/ethereum/go-ethereum/common"
	"github.com/ethereum/go-ethereum/common/hexutil"
	"github.com/ethereum/go-ethereum/consensus"
	"github.com/ethereum/go-ethereum/consensus/parlia"
	"github.com/ethereum/go-ethereum/core"
	"github.com/ethereum/go-ethereum/core/bloombits"
	"github.com/ethereum/go-ethereum/core/monitor"
	"github.com/ethereum/go-ethereum/core/rawdb"
	"github.com/ethereum/go-ethereum/core/state/pruner"
	"github.com/ethereum/go-ethereum/core/types"
	"github.com/ethereum/go-ethereum/core/vm"
	"github.com/ethereum/go-ethereum/core/vote"
	"github.com/ethereum/go-ethereum/eth/downloader"
	"github.com/ethereum/go-ethereum/eth/ethconfig"
	"github.com/ethereum/go-ethereum/eth/filters"
	"github.com/ethereum/go-ethereum/eth/gasprice"
	"github.com/ethereum/go-ethereum/eth/protocols/bsc"
	"github.com/ethereum/go-ethereum/eth/protocols/eth"
	"github.com/ethereum/go-ethereum/eth/protocols/snap"
	"github.com/ethereum/go-ethereum/eth/protocols/trust"
	"github.com/ethereum/go-ethereum/ethdb"
	"github.com/ethereum/go-ethereum/event"
	"github.com/ethereum/go-ethereum/internal/ethapi"
	"github.com/ethereum/go-ethereum/internal/shutdowncheck"
	"github.com/ethereum/go-ethereum/log"
	"github.com/ethereum/go-ethereum/miner"
	"github.com/ethereum/go-ethereum/node"
	"github.com/ethereum/go-ethereum/p2p"
	"github.com/ethereum/go-ethereum/p2p/dnsdisc"
	"github.com/ethereum/go-ethereum/p2p/enode"
	"github.com/ethereum/go-ethereum/params"
	"github.com/ethereum/go-ethereum/rlp"
	"github.com/ethereum/go-ethereum/rpc"
)

// Config contains the configuration options of the ETH protocol.
// Deprecated: use ethconfig.Config instead.
type Config = ethconfig.Config

// Ethereum implements the Ethereum full node service.
type Ethereum struct {
	config *ethconfig.Config

	// Handlers
	txPool              *core.TxPool
	blockchain          *core.BlockChain
	handler             *handler
	ethDialCandidates   enode.Iterator
	snapDialCandidates  enode.Iterator
	trustDialCandidates enode.Iterator
	bscDialCandidates   enode.Iterator
	merger              *consensus.Merger

	// DB interfaces
	chainDb ethdb.Database // Block chain database

	eventMux       *event.TypeMux
	engine         *parlia.Parlia
	accountManager *accounts.Manager

	bloomRequests     chan chan *bloombits.Retrieval // Channel receiving bloom data retrieval requests
	bloomIndexer      *core.ChainIndexer             // Bloom indexer operating during block imports
	closeBloomHandler chan struct{}

	APIBackend *EthAPIBackend

	miner     *miner.Miner
	gasPrice  *big.Int
	etherbase common.Address

	networkID     uint64
	netRPCService *ethapi.PublicNetAPI

	p2pServer *p2p.Server

	lock sync.RWMutex // Protects the variadic fields (e.g. gas price and etherbase)

	shutdownTracker *shutdowncheck.ShutdownTracker // Tracks if and when the node has shutdown ungracefully

	votePool *vote.VotePool
}

// New creates a new Ethereum object (including the
// initialisation of the common Ethereum object)
func New(stack *node.Node, config *ethconfig.Config) (*Ethereum, error) {
	// Ensure configuration values are compatible and sane
	if config.SyncMode == downloader.LightSync {
		return nil, errors.New("can't run eth.Ethereum in light sync mode, use les.LightEthereum")
	}
	if !config.SyncMode.IsValid() {
		return nil, fmt.Errorf("invalid sync mode %d", config.SyncMode)
	}
	if !config.TriesVerifyMode.IsValid() {
		return nil, fmt.Errorf("invalid tries verify mode %d", config.TriesVerifyMode)
	}
	if config.Miner.GasPrice == nil || config.Miner.GasPrice.Cmp(common.Big0) <= 0 {
		log.Warn("Sanitizing invalid miner gas price", "provided", config.Miner.GasPrice, "updated", ethconfig.Defaults.Miner.GasPrice)
		config.Miner.GasPrice = new(big.Int).Set(ethconfig.Defaults.Miner.GasPrice)
	}
	if config.NoPruning && config.TrieDirtyCache > 0 {
		if config.SnapshotCache > 0 {
			config.TrieCleanCache += config.TrieDirtyCache * 3 / 5
			config.SnapshotCache += config.TrieDirtyCache * 2 / 5
		} else {
			config.TrieCleanCache += config.TrieDirtyCache
		}
		config.TrieDirtyCache = 0
	}
	log.Info("Allocated trie memory caches", "clean", common.StorageSize(config.TrieCleanCache)*1024*1024, "dirty", common.StorageSize(config.TrieDirtyCache)*1024*1024)

	// Transfer mining-related config to the ethash config.
	ethashConfig := config.Ethash
	ethashConfig.NotifyFull = config.Miner.NotifyFull

	// Assemble the Ethereum object
	chainDb, err := stack.OpenAndMergeDatabase("chaindata", config.DatabaseCache, config.DatabaseHandles,
		config.DatabaseFreezer, config.DatabaseDiff, "eth/db/chaindata/", false, config.PersistDiff, config.PruneAncientData)
	if err != nil {
		return nil, err
	}
	chainConfig, genesisHash, genesisErr := core.SetupGenesisBlockWithOverride(chainDb, config.Genesis, config.OverrideBerlin, config.OverrideArrowGlacier, config.OverrideTerminalTotalDifficulty)
	if _, ok := genesisErr.(*params.ConfigCompatError); genesisErr != nil && !ok {
		return nil, genesisErr
	}
	log.Info("Initialised chain configuration", "config", chainConfig)

	if err := pruner.RecoverPruning(stack.ResolvePath(""), chainDb, stack.ResolvePath(config.TrieCleanCacheJournal), config.TriesInMemory); err != nil {
		log.Error("Failed to recover state", "error", err)
	}
	merger := consensus.NewMerger(chainDb)
	eth := &Ethereum{
		config:            config,
		merger:            merger,
		chainDb:           chainDb,
		eventMux:          stack.EventMux(),
		accountManager:    stack.AccountManager(),
		closeBloomHandler: make(chan struct{}),
		networkID:         config.NetworkId,
		gasPrice:          config.Miner.GasPrice,
		etherbase:         config.Miner.Etherbase,
		bloomRequests:     make(chan chan *bloombits.Retrieval),
		bloomIndexer:      core.NewBloomIndexer(chainDb, params.BloomBitsBlocks, params.BloomConfirms),
		p2pServer:         stack.Server(),
		shutdownTracker:   shutdowncheck.NewShutdownTracker(chainDb),
	}

	eth.APIBackend = &EthAPIBackend{stack.Config().ExtRPCEnabled(), stack.Config().AllowUnprotectedTxs, eth, nil}
	if eth.APIBackend.allowUnprotectedTxs {
		log.Info("Unprotected transactions allowed")
	}
	ethAPI := ethapi.NewPublicBlockChainAPI(eth.APIBackend)
	eth.engine = parlia.New(chainConfig, chainDb, ethAPI, genesisHash)

	bcVersion := rawdb.ReadDatabaseVersion(chainDb)
	var dbVer = "<nil>"
	if bcVersion != nil {
		dbVer = fmt.Sprintf("%d", *bcVersion)
	}
	log.Info("Initialising Ethereum protocol", "network", config.NetworkId, "dbversion", dbVer)

	if !config.SkipBcVersionCheck {
		if bcVersion != nil && *bcVersion > core.BlockChainVersion {
			return nil, fmt.Errorf("database version is v%d, Geth %s only supports v%d", *bcVersion, params.VersionWithMeta, core.BlockChainVersion)
		} else if bcVersion == nil || *bcVersion < core.BlockChainVersion {
			if bcVersion != nil { // only print warning on upgrade, not on init
				log.Warn("Upgrade blockchain database version", "from", dbVer, "to", core.BlockChainVersion)
			}
			rawdb.WriteDatabaseVersion(chainDb, core.BlockChainVersion)
		}
	}
	var (
		vmConfig = vm.Config{
			EnablePreimageRecording: config.EnablePreimageRecording,
		}
		cacheConfig = &core.CacheConfig{
			TrieCleanLimit:     config.TrieCleanCache,
			TrieCleanJournal:   stack.ResolvePath(config.TrieCleanCacheJournal),
			TrieCleanRejournal: config.TrieCleanCacheRejournal,
			TrieDirtyLimit:     config.TrieDirtyCache,
			TrieDirtyDisabled:  config.NoPruning,
			TrieTimeLimit:      config.TrieTimeout,
			NoTries:            config.TriesVerifyMode != core.LocalVerify,
			SnapshotLimit:      config.SnapshotCache,
			TriesInMemory:      config.TriesInMemory,
			Preimages:          config.Preimages,
		}
	)
	bcOps := make([]core.BlockChainOption, 0)
	if config.DiffSync && !config.PipeCommit && config.TriesVerifyMode == core.LocalVerify {
		bcOps = append(bcOps, core.EnableLightProcessor)
	}
	if config.PipeCommit {
		bcOps = append(bcOps, core.EnablePipelineCommit)
	}
	if config.PersistDiff {
		bcOps = append(bcOps, core.EnablePersistDiff(config.DiffBlock))
	}
	if stack.Config().EnableDoubleSignMonitor {
		bcOps = append(bcOps, core.EnableDoubleSignChecker)
	}

	peers := newPeerSet()
	bcOps = append(bcOps, core.EnableBlockValidator(chainConfig, eth.engine, config.TriesVerifyMode, peers))
	eth.blockchain, err = core.NewBlockChain(chainDb, cacheConfig, chainConfig, eth.engine, vmConfig, eth.shouldPreserve, &config.TxLookupLimit, bcOps...)
	if err != nil {
		return nil, err
	}
	// Rewind the chain in case of an incompatible config upgrade.
	if compat, ok := genesisErr.(*params.ConfigCompatError); ok {
		log.Warn("Rewinding chain to upgrade configuration", "err", compat)
		eth.blockchain.SetHead(compat.RewindTo)
		rawdb.WriteChainConfig(chainDb, genesisHash, chainConfig)
	}
	eth.bloomIndexer.Start(eth.blockchain)

	if config.TxPool.Journal != "" {
		config.TxPool.Journal = stack.ResolvePath(config.TxPool.Journal)
	}
	eth.txPool = core.NewTxPool(config.TxPool, chainConfig, eth.blockchain)

<<<<<<< HEAD
	// Create voteManager instance
	// Create votePool instance
	votePool := vote.NewVotePool(chainConfig, eth.blockchain, eth.engine)
	eth.votePool = votePool
	eth.engine.VotePool = votePool
	log.Info("Create votePool successfully")

	if config.Miner.VoteEnable {
		conf := stack.Config()
		blsPasswordPath := stack.ResolvePath(conf.BLSPasswordFile)
		blsWalletPath := stack.ResolvePath(conf.BLSWalletDir)
		voteJournalPath := stack.ResolvePath(conf.VoteJournalDir)
		if _, err := vote.NewVoteManager(eth.EventMux(), chainConfig, eth.blockchain, votePool, voteJournalPath, blsPasswordPath, blsWalletPath, eth.engine); err != nil {
			log.Error("Failed to Initialize voteManager", "err", err)
			return nil, err
		}
		log.Info("Create voteManager successfully")
	}

=======
>>>>>>> 2b836937
	// Permit the downloader to use the trie cache allowance during fast sync
	cacheLimit := cacheConfig.TrieCleanLimit + cacheConfig.TrieDirtyLimit + cacheConfig.SnapshotLimit
	checkpoint := config.Checkpoint
	if checkpoint == nil {
		checkpoint = params.TrustedCheckpoints[genesisHash]
	}

	if eth.handler, err = newHandler(&handlerConfig{
		Database:               chainDb,
		Chain:                  eth.blockchain,
		TxPool:                 eth.txPool,
		Merger:                 merger,
		Network:                config.NetworkId,
		Sync:                   config.SyncMode,
		BloomCache:             uint64(cacheLimit),
		EventMux:               eth.eventMux,
		Checkpoint:             checkpoint,
		Whitelist:              config.Whitelist,
		DirectBroadcast:        config.DirectBroadcast,
		DiffSync:               config.DiffSync,
		DisablePeerTxBroadcast: config.DisablePeerTxBroadcast,
		PeerSet:                peers,
	}); err != nil {
		return nil, err
	}

	eth.miner = miner.New(eth, &config.Miner, chainConfig, eth.EventMux(), eth.engine, eth.isLocalBlock)
	eth.miner.SetExtra(makeExtraData(config.Miner.ExtraData))

	// Create voteManager instance
	if posa, ok := eth.engine.(consensus.PoSA); ok {
		// Create votePool instance
		votePool := vote.NewVotePool(chainConfig, eth.blockchain, posa)
		eth.votePool = votePool
		if parlia, ok := eth.engine.(*parlia.Parlia); ok {
			parlia.VotePool = votePool
		} else {
			return nil, fmt.Errorf("Engine is not Parlia type")
		}
		log.Info("Create votePool successfully")
		eth.handler.votepool = votePool
		if stack.Config().EnableMaliciousVoteMonitor {
			eth.handler.maliciousVoteMonitor = monitor.NewMaliciousVoteMonitor()
			log.Info("Create MaliciousVoteMonitor successfully")
		}

		if config.Miner.VoteEnable {
			conf := stack.Config()
			blsPasswordPath := stack.ResolvePath(conf.BLSPasswordFile)
			blsWalletPath := stack.ResolvePath(conf.BLSWalletDir)
			voteJournalPath := stack.ResolvePath(conf.VoteJournalDir)
			if _, err := vote.NewVoteManager(eth, chainConfig, eth.blockchain, votePool, voteJournalPath, blsPasswordPath, blsWalletPath, posa); err != nil {
				log.Error("Failed to Initialize voteManager", "err", err)
				return nil, err
			}
			log.Info("Create voteManager successfully")
		}
	}

	gpoParams := config.GPO
	if gpoParams.Default == nil {
		gpoParams.Default = config.Miner.GasPrice
	}
	eth.APIBackend.gpo = gasprice.NewOracle(eth.APIBackend, gpoParams)

	// Setup DNS discovery iterators.
	dnsclient := dnsdisc.NewClient(dnsdisc.Config{})
	eth.ethDialCandidates, err = dnsclient.NewIterator(eth.config.EthDiscoveryURLs...)
	if err != nil {
		return nil, err
	}
	eth.snapDialCandidates, err = dnsclient.NewIterator(eth.config.SnapDiscoveryURLs...)
	if err != nil {
		return nil, err
	}
	eth.trustDialCandidates, err = dnsclient.NewIterator(eth.config.TrustDiscoveryURLs...)
	if err != nil {
		return nil, err
	}
	eth.bscDialCandidates, err = dnsclient.NewIterator(eth.config.BscDiscoveryURLs...)
	if err != nil {
		return nil, err
	}

	// Start the RPC service
	eth.netRPCService = ethapi.NewPublicNetAPI(eth.p2pServer, config.NetworkId)

	// Register the backend on the node
	stack.RegisterAPIs(eth.APIs())
	stack.RegisterProtocols(eth.Protocols())
	stack.RegisterLifecycle(eth)

	// Successful startup; push a marker and check previous unclean shutdowns.
	eth.shutdownTracker.MarkStartup()

	return eth, nil
}

func makeExtraData(extra []byte) []byte {
	if len(extra) == 0 {
		// create default extradata
		extra, _ = rlp.EncodeToBytes([]interface{}{
			uint(params.VersionMajor<<16 | params.VersionMinor<<8 | params.VersionPatch),
			"geth",
			runtime.Version(),
			runtime.GOOS,
		})
	}
	if uint64(len(extra)) > params.MaximumExtraDataSize-params.ForkIDSize {
		log.Warn("Miner extra data exceed limit", "extra", hexutil.Bytes(extra), "limit", params.MaximumExtraDataSize-params.ForkIDSize)
		extra = nil
	}
	return extra
}

// APIs return the collection of RPC services the ethereum package offers.
// NOTE, some of these services probably need to be moved to somewhere else.
func (s *Ethereum) APIs() []rpc.API {
	apis := ethapi.GetAPIs(s.APIBackend)

	// Append any APIs exposed explicitly by the consensus engine
	apis = append(apis, s.engine.APIs(s.BlockChain())...)

	// Append all the local APIs and return
	return append(apis, []rpc.API{
		{
			Namespace: "eth",
			Version:   "1.0",
			Service:   NewPublicEthereumAPI(s),
			Public:    true,
		}, {
			Namespace: "eth",
			Version:   "1.0",
			Service:   NewPublicMinerAPI(s),
			Public:    true,
		}, {
			Namespace: "eth",
			Version:   "1.0",
			Service:   downloader.NewPublicDownloaderAPI(s.handler.downloader, s.eventMux),
			Public:    true,
		}, {
			Namespace: "miner",
			Version:   "1.0",
			Service:   NewPrivateMinerAPI(s),
			Public:    false,
		}, {
			Namespace: "eth",
			Version:   "1.0",
			Service:   filters.NewPublicFilterAPI(s.APIBackend, false, 5*time.Minute, s.config.RangeLimit),
			Public:    true,
		}, {
			Namespace: "admin",
			Version:   "1.0",
			Service:   NewPrivateAdminAPI(s),
		}, {
			Namespace: "debug",
			Version:   "1.0",
			Service:   NewPublicDebugAPI(s),
			Public:    true,
		}, {
			Namespace: "debug",
			Version:   "1.0",
			Service:   NewPrivateDebugAPI(s),
		}, {
			Namespace: "net",
			Version:   "1.0",
			Service:   s.netRPCService,
			Public:    true,
		},
	}...)
}

func (s *Ethereum) ResetWithGenesisBlock(gb *types.Block) {
	s.blockchain.ResetWithGenesisBlock(gb)
}

func (s *Ethereum) Etherbase() (eb common.Address, err error) {
	s.lock.RLock()
	etherbase := s.etherbase
	s.lock.RUnlock()

	if etherbase != (common.Address{}) {
		return etherbase, nil
	}
	if wallets := s.AccountManager().Wallets(); len(wallets) > 0 {
		if accounts := wallets[0].Accounts(); len(accounts) > 0 {
			etherbase := accounts[0].Address

			s.lock.Lock()
			s.etherbase = etherbase
			s.lock.Unlock()

			log.Info("Etherbase automatically configured", "address", etherbase)
			return etherbase, nil
		}
	}
	return common.Address{}, fmt.Errorf("etherbase must be explicitly specified")
}

// isLocalBlock checks whether the specified block is mined
// by local miner accounts.
//
// We regard two types of accounts as local miner account: etherbase
// and accounts specified via `txpool.locals` flag.
func (s *Ethereum) isLocalBlock(header *types.Header) bool {
	author, err := s.engine.Author(header)
	if err != nil {
		log.Warn("Failed to retrieve block author", "number", header.Number.Uint64(), "hash", header.Hash(), "err", err)
		return false
	}
	// Check whether the given address is etherbase.
	s.lock.RLock()
	etherbase := s.etherbase
	s.lock.RUnlock()
	if author == etherbase {
		return true
	}
	// Check whether the given address is specified by `txpool.local`
	// CLI flag.
	for _, account := range s.config.TxPool.Locals {
		if account == author {
			return true
		}
	}
	return false
}

// shouldPreserve checks whether we should preserve the given block
// during the chain reorg depending on whether the author of block
// is a local account.
func (s *Ethereum) shouldPreserve(header *types.Header) bool {
	// The reason we need to disable the self-reorg preserving for clique
	// is it can be probable to introduce a deadlock.
	//
	// e.g. If there are 7 available signers
	//
	// r1   A
	// r2     B
	// r3       C
	// r4         D
	// r5   A      [X] F G
	// r6    [X]
	//
	// In the round5, the inturn signer E is offline, so the worst case
	// is A, F and G sign the block of round5 and reject the block of opponents
	// and in the round6, the last available signer B is offline, the whole
	// network is stuck.
	return false
}

// SetEtherbase sets the mining reward address.
func (s *Ethereum) SetEtherbase(etherbase common.Address) {
	s.lock.Lock()
	s.etherbase = etherbase
	s.lock.Unlock()

	s.miner.SetEtherbase(etherbase)
}

// StartMining starts the miner with the given number of CPU threads. If mining
// is already running, this method adjust the number of threads allowed to use
// and updates the minimum price required by the transaction pool.
func (s *Ethereum) StartMining(threads int) error {
	// If the miner was not running, initialize it
	if !s.IsMining() {
		// Propagate the initial price point to the transaction pool
		s.lock.RLock()
		price := s.gasPrice
		s.lock.RUnlock()
		s.txPool.SetGasPrice(price)

		// Configure the local mining address
		eb, err := s.Etherbase()
		if err != nil {
			log.Error("Cannot start mining without etherbase", "err", err)
			return fmt.Errorf("etherbase missing: %v", err)
		}

		wallet, err := s.accountManager.Find(accounts.Account{Address: eb})
		if wallet == nil || err != nil {
			log.Error("Etherbase account unavailable locally", "err", err)
			return fmt.Errorf("signer missing: %v", err)
		}
		s.engine.Authorize(eb, wallet.SignData, wallet.SignTx, wallet.SignText)

		// If mining is started, we can disable the transaction rejection mechanism
		// introduced to speed sync times.
		atomic.StoreUint32(&s.handler.acceptTxs, 1)

		go s.miner.Start(eb)
	}
	return nil
}

// StopMining terminates the miner, both at the consensus engine level as well as
// at the block creation level.
func (s *Ethereum) StopMining() {
	// Stop the block creating itself
	s.miner.Stop()
}

func (s *Ethereum) IsMining() bool      { return s.miner.Mining() }
func (s *Ethereum) Miner() *miner.Miner { return s.miner }

func (s *Ethereum) AccountManager() *accounts.Manager  { return s.accountManager }
func (s *Ethereum) BlockChain() *core.BlockChain       { return s.blockchain }
func (s *Ethereum) TxPool() *core.TxPool               { return s.txPool }
func (s *Ethereum) VotePool() *vote.VotePool           { return s.votePool }
func (s *Ethereum) EventMux() *event.TypeMux           { return s.eventMux }
func (s *Ethereum) Engine() consensus.Engine           { return s.engine }
func (s *Ethereum) ChainDb() ethdb.Database            { return s.chainDb }
func (s *Ethereum) IsListening() bool                  { return true } // Always listening
func (s *Ethereum) Downloader() *downloader.Downloader { return s.handler.downloader }
func (s *Ethereum) Synced() bool                       { return atomic.LoadUint32(&s.handler.acceptTxs) == 1 }
func (s *Ethereum) SetSynced()                         { atomic.StoreUint32(&s.handler.acceptTxs, 1) }
func (s *Ethereum) ArchiveMode() bool                  { return s.config.NoPruning }
func (s *Ethereum) BloomIndexer() *core.ChainIndexer   { return s.bloomIndexer }
func (s *Ethereum) Merger() *consensus.Merger          { return s.merger }
func (s *Ethereum) SyncMode() downloader.SyncMode {
	mode, _ := s.handler.chainSync.modeAndLocalHead()
	return mode
}

// Protocols returns all the currently configured
// network protocols to start.
func (s *Ethereum) Protocols() []p2p.Protocol {
	protos := eth.MakeProtocols((*ethHandler)(s.handler), s.networkID, s.ethDialCandidates)
	if !s.config.DisableSnapProtocol && s.config.SnapshotCache > 0 {
		protos = append(protos, snap.MakeProtocols((*snapHandler)(s.handler), s.snapDialCandidates)...)
	}
	// diff protocol can still open without snap protocol
	// if !s.config.DisableDiffProtocol {
	// 	protos = append(protos, diff.MakeProtocols((*diffHandler)(s.handler), s.snapDialCandidates)...)
	// }
	if s.config.EnableTrustProtocol {
		protos = append(protos, trust.MakeProtocols((*trustHandler)(s.handler), s.snapDialCandidates)...)
	}
	if !s.config.DisableBscProtocol {
		protos = append(protos, bsc.MakeProtocols((*bscHandler)(s.handler), s.bscDialCandidates)...)
	}
	return protos
}

// Start implements node.Lifecycle, starting all internal goroutines needed by the
// Ethereum protocol implementation.
func (s *Ethereum) Start() error {
	eth.StartENRFilter(s.blockchain, s.p2pServer)
	eth.StartENRUpdater(s.blockchain, s.p2pServer.LocalNode())

	// Start the bloom bits servicing goroutines
	s.startBloomHandlers(params.BloomBitsBlocks)

	// Regularly update shutdown marker
	s.shutdownTracker.Start()

	// Figure out a max peers count based on the server limits
	maxPeers := s.p2pServer.MaxPeers
	if s.config.LightServ > 0 {
		if s.config.LightPeers >= s.p2pServer.MaxPeers {
			return fmt.Errorf("invalid peer config: light peer count (%d) >= total peer count (%d)", s.config.LightPeers, s.p2pServer.MaxPeers)
		}
		maxPeers -= s.config.LightPeers
	}
	// Start the networking layer and the light server if requested
	s.handler.Start(maxPeers, s.p2pServer.MaxPeersPerIP)
	return nil
}

// Stop implements node.Lifecycle, terminating all internal goroutines used by the
// Ethereum protocol.
func (s *Ethereum) Stop() error {
	// Stop all the peer-related stuff first.
	s.ethDialCandidates.Close()
	s.snapDialCandidates.Close()
	s.trustDialCandidates.Close()
	s.bscDialCandidates.Close()
	s.handler.Stop()

	// Then stop everything else.
	s.bloomIndexer.Close()
	close(s.closeBloomHandler)
	s.txPool.Stop()
	s.miner.Close()
	s.blockchain.Stop()
	s.engine.Close()

	// Clean shutdown marker as the last thing before closing db
	s.shutdownTracker.Stop()

	s.chainDb.Close()
	s.eventMux.Stop()

	return nil
}<|MERGE_RESOLUTION|>--- conflicted
+++ resolved
@@ -247,28 +247,6 @@
 	}
 	eth.txPool = core.NewTxPool(config.TxPool, chainConfig, eth.blockchain)
 
-<<<<<<< HEAD
-	// Create voteManager instance
-	// Create votePool instance
-	votePool := vote.NewVotePool(chainConfig, eth.blockchain, eth.engine)
-	eth.votePool = votePool
-	eth.engine.VotePool = votePool
-	log.Info("Create votePool successfully")
-
-	if config.Miner.VoteEnable {
-		conf := stack.Config()
-		blsPasswordPath := stack.ResolvePath(conf.BLSPasswordFile)
-		blsWalletPath := stack.ResolvePath(conf.BLSWalletDir)
-		voteJournalPath := stack.ResolvePath(conf.VoteJournalDir)
-		if _, err := vote.NewVoteManager(eth.EventMux(), chainConfig, eth.blockchain, votePool, voteJournalPath, blsPasswordPath, blsWalletPath, eth.engine); err != nil {
-			log.Error("Failed to Initialize voteManager", "err", err)
-			return nil, err
-		}
-		log.Info("Create voteManager successfully")
-	}
-
-=======
->>>>>>> 2b836937
 	// Permit the downloader to use the trie cache allowance during fast sync
 	cacheLimit := cacheConfig.TrieCleanLimit + cacheConfig.TrieDirtyLimit + cacheConfig.SnapshotLimit
 	checkpoint := config.Checkpoint
