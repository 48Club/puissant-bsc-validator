// Copyright 2015 The go-ethereum Authors
// This file is part of the go-ethereum library.
//
// The go-ethereum library is free software: you can redistribute it and/or modify
// it under the terms of the GNU Lesser General Public License as published by
// the Free Software Foundation, either version 3 of the License, or
// (at your option) any later version.
//
// The go-ethereum library is distributed in the hope that it will be useful,
// but WITHOUT ANY WARRANTY; without even the implied warranty of
// MERCHANTABILITY or FITNESS FOR A PARTICULAR PURPOSE. See the
// GNU Lesser General Public License for more details.
//
// You should have received a copy of the GNU Lesser General Public License
// along with the go-ethereum library. If not, see <http://www.gnu.org/licenses/>.

package eth

import (
<<<<<<< HEAD
	"math/big"
	"time"

	"github.com/ethereum/go-ethereum/eth/protocols/bsc"
	"github.com/ethereum/go-ethereum/eth/protocols/trust"

	"github.com/ethereum/go-ethereum/eth/protocols/diff"
=======
>>>>>>> bed84606
	"github.com/ethereum/go-ethereum/eth/protocols/eth"
	"github.com/ethereum/go-ethereum/eth/protocols/snap"
)

// ethPeerInfo represents a short summary of the `eth` sub-protocol metadata known
// about a connected peer.
type ethPeerInfo struct {
	Version uint `json:"version"` // Ethereum protocol version negotiated
}

// ethPeer is a wrapper around eth.Peer to maintain a few extra metadata.
type ethPeer struct {
	*eth.Peer
<<<<<<< HEAD
	snapExt  *snapPeer // Satellite `snap` connection
	diffExt  *diffPeer
	trustExt *trustPeer
	bscExt   *bscPeer // Satellite `bsc` connection

	syncDrop *time.Timer   // Connection dropper if `eth` sync progress isn't validated in time
	snapWait chan struct{} // Notification channel for snap connections
=======
	snapExt *snapPeer // Satellite `snap` connection
>>>>>>> bed84606
}

// info gathers and returns some `eth` protocol metadata known about a peer.
func (p *ethPeer) info() *ethPeerInfo {
	return &ethPeerInfo{
		Version: p.Version(),
	}
}

// snapPeerInfo represents a short summary of the `snap` sub-protocol metadata known
// about a connected peer.
type snapPeerInfo struct {
	Version uint `json:"version"` // Snapshot protocol version negotiated
}

// diffPeerInfo represents a short summary of the `diff` sub-protocol metadata known
// about a connected peer.
type diffPeerInfo struct {
	Version  uint `json:"version"` // diff protocol version negotiated
	DiffSync bool `json:"diff_sync"`
}

// trustPeerInfo represents a short summary of the `trust` sub-protocol metadata known
// about a connected peer.
type trustPeerInfo struct {
	Version uint `json:"version"` // Trust protocol version negotiated
}

// bscPeerInfo represents a short summary of the `bsc` sub-protocol metadata known
// about a connected peer.
type bscPeerInfo struct {
	Version uint `json:"version"` // bsc protocol version negotiated
}

// snapPeer is a wrapper around snap.Peer to maintain a few extra metadata.
type snapPeer struct {
	*snap.Peer
}

// diffPeer is a wrapper around diff.Peer to maintain a few extra metadata.
type diffPeer struct {
	*diff.Peer
}

// trustPeer is a wrapper around trust.Peer to maintain a few extra metadata.
type trustPeer struct {
	*trust.Peer
}

// bscPeer is a wrapper around bsc.Peer to maintain a few extra metadata.
type bscPeer struct {
	*bsc.Peer
}

// info gathers and returns some `diff` protocol metadata known about a peer.
func (p *diffPeer) info() *diffPeerInfo {
	return &diffPeerInfo{
		Version:  p.Version(),
		DiffSync: p.DiffSync(),
	}
}

// info gathers and returns some `snap` protocol metadata known about a peer.
func (p *snapPeer) info() *snapPeerInfo {
	return &snapPeerInfo{
		Version: p.Version(),
	}
}

// info gathers and returns some `trust` protocol metadata known about a peer.
func (p *trustPeer) info() *trustPeerInfo {
	return &trustPeerInfo{
		Version: p.Version(),
	}
}

// info gathers and returns some `bsc` protocol metadata known about a peer.
func (p *bscPeer) info() *bscPeerInfo {
	return &bscPeerInfo{
		Version: p.Version(),
	}
}<|MERGE_RESOLUTION|>--- conflicted
+++ resolved
@@ -17,16 +17,12 @@
 package eth
 
 import (
-<<<<<<< HEAD
-	"math/big"
 	"time"
 
 	"github.com/ethereum/go-ethereum/eth/protocols/bsc"
 	"github.com/ethereum/go-ethereum/eth/protocols/trust"
 
 	"github.com/ethereum/go-ethereum/eth/protocols/diff"
-=======
->>>>>>> bed84606
 	"github.com/ethereum/go-ethereum/eth/protocols/eth"
 	"github.com/ethereum/go-ethereum/eth/protocols/snap"
 )
@@ -40,7 +36,6 @@
 // ethPeer is a wrapper around eth.Peer to maintain a few extra metadata.
 type ethPeer struct {
 	*eth.Peer
-<<<<<<< HEAD
 	snapExt  *snapPeer // Satellite `snap` connection
 	diffExt  *diffPeer
 	trustExt *trustPeer
@@ -48,9 +43,6 @@
 
 	syncDrop *time.Timer   // Connection dropper if `eth` sync progress isn't validated in time
 	snapWait chan struct{} // Notification channel for snap connections
-=======
-	snapExt *snapPeer // Satellite `snap` connection
->>>>>>> bed84606
 }
 
 // info gathers and returns some `eth` protocol metadata known about a peer.
