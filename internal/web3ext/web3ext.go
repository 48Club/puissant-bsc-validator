// Copyright 2015 The go-ethereum Authors
// This file is part of the go-ethereum library.
//
// The go-ethereum library is free software: you can redistribute it and/or modify
// it under the terms of the GNU Lesser General Public License as published by
// the Free Software Foundation, either version 3 of the License, or
// (at your option) any later version.
//
// The go-ethereum library is distributed in the hope that it will be useful,
// but WITHOUT ANY WARRANTY; without even the implied warranty of
// MERCHANTABILITY or FITNESS FOR A PARTICULAR PURPOSE. See the
// GNU Lesser General Public License for more details.
//
// You should have received a copy of the GNU Lesser General Public License
// along with the go-ethereum library. If not, see <http://www.gnu.org/licenses/>.

// Package web3ext contains geth specific web3.js extensions.
package web3ext

var Modules = map[string]string{
	"admin":    AdminJs,
	"clique":   CliqueJs,
	"ethash":   EthashJs,
	"debug":    DebugJs,
	"eth":      EthJs,
	"miner":    MinerJs,
	"net":      NetJs,
	"personal": PersonalJs,
	"rpc":      RpcJs,
	"txpool":   TxpoolJs,
	"les":      LESJs,
	"vflux":    VfluxJs,
	"dev":      DevJs,
}

const CliqueJs = `
web3._extend({
	property: 'clique',
	methods: [
		new web3._extend.Method({
			name: 'getSnapshot',
			call: 'clique_getSnapshot',
			params: 1,
			inputFormatter: [web3._extend.formatters.inputBlockNumberFormatter]
		}),
		new web3._extend.Method({
			name: 'getSnapshotAtHash',
			call: 'clique_getSnapshotAtHash',
			params: 1
		}),
		new web3._extend.Method({
			name: 'getSigners',
			call: 'clique_getSigners',
			params: 1,
			inputFormatter: [web3._extend.formatters.inputBlockNumberFormatter]
		}),
		new web3._extend.Method({
			name: 'getSignersAtHash',
			call: 'clique_getSignersAtHash',
			params: 1
		}),
		new web3._extend.Method({
			name: 'propose',
			call: 'clique_propose',
			params: 2
		}),
		new web3._extend.Method({
			name: 'discard',
			call: 'clique_discard',
			params: 1
		}),
		new web3._extend.Method({
			name: 'status',
			call: 'clique_status',
			params: 0
		}),
		new web3._extend.Method({
			name: 'getSigner',
			call: 'clique_getSigner',
			params: 1,
			inputFormatter: [null]
		}),
	],
	properties: [
		new web3._extend.Property({
			name: 'proposals',
			getter: 'clique_proposals'
		}),
	]
});
`

const EthashJs = `
web3._extend({
	property: 'ethash',
	methods: [
		new web3._extend.Method({
			name: 'getWork',
			call: 'ethash_getWork',
			params: 0
		}),
		new web3._extend.Method({
			name: 'getHashrate',
			call: 'ethash_getHashrate',
			params: 0
		}),
		new web3._extend.Method({
			name: 'submitWork',
			call: 'ethash_submitWork',
			params: 3,
		}),
		new web3._extend.Method({
			name: 'submitHashrate',
			call: 'ethash_submitHashrate',
			params: 2,
		}),
	]
});
`

const AdminJs = `
web3._extend({
	property: 'admin',
	methods: [
		new web3._extend.Method({
			name: 'addPeer',
			call: 'admin_addPeer',
			params: 1
		}),
		new web3._extend.Method({
			name: 'removePeer',
			call: 'admin_removePeer',
			params: 1
		}),
		new web3._extend.Method({
			name: 'addTrustedPeer',
			call: 'admin_addTrustedPeer',
			params: 1
		}),
		new web3._extend.Method({
			name: 'removeTrustedPeer',
			call: 'admin_removeTrustedPeer',
			params: 1
		}),
		new web3._extend.Method({
			name: 'exportChain',
			call: 'admin_exportChain',
			params: 3,
			inputFormatter: [null, null, null]
		}),
		new web3._extend.Method({
			name: 'importChain',
			call: 'admin_importChain',
			params: 1
		}),
		new web3._extend.Method({
			name: 'sleepBlocks',
			call: 'admin_sleepBlocks',
			params: 2
		}),
		new web3._extend.Method({
			name: 'startHTTP',
			call: 'admin_startHTTP',
			params: 5,
			inputFormatter: [null, null, null, null, null]
		}),
		new web3._extend.Method({
			name: 'stopHTTP',
			call: 'admin_stopHTTP'
		}),
		// This method is deprecated.
		new web3._extend.Method({
			name: 'startRPC',
			call: 'admin_startRPC',
			params: 5,
			inputFormatter: [null, null, null, null, null]
		}),
		// This method is deprecated.
		new web3._extend.Method({
			name: 'stopRPC',
			call: 'admin_stopRPC'
		}),
		new web3._extend.Method({
			name: 'startWS',
			call: 'admin_startWS',
			params: 4,
			inputFormatter: [null, null, null, null]
		}),
		new web3._extend.Method({
			name: 'stopWS',
			call: 'admin_stopWS'
		}),
	],
	properties: [
		new web3._extend.Property({
			name: 'nodeInfo',
			getter: 'admin_nodeInfo'
		}),
		new web3._extend.Property({
			name: 'peers',
			getter: 'admin_peers'
		}),
		new web3._extend.Property({
			name: 'datadir',
			getter: 'admin_datadir'
		}),
	]
});
`

const DebugJs = `
web3._extend({
	property: 'debug',
	methods: [
		new web3._extend.Method({
			name: 'accountRange',
			call: 'debug_accountRange',
			params: 6,
			inputFormatter: [web3._extend.formatters.inputDefaultBlockNumberFormatter, null, null, null, null, null],
		}),
		new web3._extend.Method({
			name: 'printBlock',
			call: 'debug_printBlock',
			params: 1,
			outputFormatter: console.log
		}),
		new web3._extend.Method({
			name: 'getRawHeader',
			call: 'debug_getRawHeader',
			params: 1
		}),
		new web3._extend.Method({
			name: 'getRawBlock',
			call: 'debug_getRawBlock',
			params: 1
		}),
		new web3._extend.Method({
<<<<<<< HEAD
=======
			name: 'getRawReceipts',
			call: 'debug_getRawReceipts',
			params: 1
		}),
		new web3._extend.Method({
			name: 'getRawTransaction',
			call: 'debug_getRawTransaction',
			params: 1
		}),
		new web3._extend.Method({
>>>>>>> bed84606
			name: 'setHead',
			call: 'debug_setHead',
			params: 1
		}),
		new web3._extend.Method({
			name: 'seedHash',
			call: 'debug_seedHash',
			params: 1
		}),
		new web3._extend.Method({
			name: 'dumpBlock',
			call: 'debug_dumpBlock',
			params: 1,
			inputFormatter: [web3._extend.formatters.inputBlockNumberFormatter]
		}),
		new web3._extend.Method({
			name: 'chaindbProperty',
			call: 'debug_chaindbProperty',
			params: 1,
			outputFormatter: console.log
		}),
		new web3._extend.Method({
			name: 'chaindbCompact',
			call: 'debug_chaindbCompact',
		}),
		new web3._extend.Method({
			name: 'verbosity',
			call: 'debug_verbosity',
			params: 1
		}),
		new web3._extend.Method({
			name: 'vmodule',
			call: 'debug_vmodule',
			params: 1
		}),
		new web3._extend.Method({
			name: 'backtraceAt',
			call: 'debug_backtraceAt',
			params: 1,
		}),
		new web3._extend.Method({
			name: 'stacks',
			call: 'debug_stacks',
			params: 1,
			inputFormatter: [null],
			outputFormatter: console.log
		}),
		new web3._extend.Method({
			name: 'freeOSMemory',
			call: 'debug_freeOSMemory',
			params: 0,
		}),
		new web3._extend.Method({
			name: 'setGCPercent',
			call: 'debug_setGCPercent',
			params: 1,
		}),
		new web3._extend.Method({
			name: 'memStats',
			call: 'debug_memStats',
			params: 0,
		}),
		new web3._extend.Method({
			name: 'gcStats',
			call: 'debug_gcStats',
			params: 0,
		}),
		new web3._extend.Method({
			name: 'cpuProfile',
			call: 'debug_cpuProfile',
			params: 2
		}),
		new web3._extend.Method({
			name: 'startCPUProfile',
			call: 'debug_startCPUProfile',
			params: 1
		}),
		new web3._extend.Method({
			name: 'stopCPUProfile',
			call: 'debug_stopCPUProfile',
			params: 0
		}),
		new web3._extend.Method({
			name: 'goTrace',
			call: 'debug_goTrace',
			params: 2
		}),
		new web3._extend.Method({
			name: 'startGoTrace',
			call: 'debug_startGoTrace',
			params: 1
		}),
		new web3._extend.Method({
			name: 'stopGoTrace',
			call: 'debug_stopGoTrace',
			params: 0
		}),
		new web3._extend.Method({
			name: 'blockProfile',
			call: 'debug_blockProfile',
			params: 2
		}),
		new web3._extend.Method({
			name: 'setBlockProfileRate',
			call: 'debug_setBlockProfileRate',
			params: 1
		}),
		new web3._extend.Method({
			name: 'writeBlockProfile',
			call: 'debug_writeBlockProfile',
			params: 1
		}),
		new web3._extend.Method({
			name: 'mutexProfile',
			call: 'debug_mutexProfile',
			params: 2
		}),
		new web3._extend.Method({
			name: 'setMutexProfileFraction',
			call: 'debug_setMutexProfileFraction',
			params: 1
		}),
		new web3._extend.Method({
			name: 'writeMutexProfile',
			call: 'debug_writeMutexProfile',
			params: 1
		}),
		new web3._extend.Method({
			name: 'writeMemProfile',
			call: 'debug_writeMemProfile',
			params: 1
		}),
		new web3._extend.Method({
			name: 'traceBlock',
			call: 'debug_traceBlock',
			params: 2,
			inputFormatter: [null, null]
		}),
		new web3._extend.Method({
			name: 'traceBlockFromFile',
			call: 'debug_traceBlockFromFile',
			params: 2,
			inputFormatter: [null, null]
		}),
		new web3._extend.Method({
			name: 'traceBadBlock',
			call: 'debug_traceBadBlock',
			params: 1,
			inputFormatter: [null]
		}),
		new web3._extend.Method({
			name: 'standardTraceBadBlockToFile',
			call: 'debug_standardTraceBadBlockToFile',
			params: 2,
			inputFormatter: [null, null]
		}),
		new web3._extend.Method({
			name: 'intermediateRoots',
			call: 'debug_intermediateRoots',
			params: 2,
			inputFormatter: [null, null]
		}),
		new web3._extend.Method({
			name: 'standardTraceBlockToFile',
			call: 'debug_standardTraceBlockToFile',
			params: 2,
			inputFormatter: [null, null]
		}),
		new web3._extend.Method({
			name: 'traceBlockByNumber',
			call: 'debug_traceBlockByNumber',
			params: 2,
			inputFormatter: [web3._extend.formatters.inputBlockNumberFormatter, null]
		}),
		new web3._extend.Method({
			name: 'traceBlockByHash',
			call: 'debug_traceBlockByHash',
			params: 2,
			inputFormatter: [null, null]
		}),
		new web3._extend.Method({
			name: 'traceTransaction',
			call: 'debug_traceTransaction',
			params: 2,
			inputFormatter: [null, null]
		}),
		new web3._extend.Method({
			name: 'traceCall',
			call: 'debug_traceCall',
			params: 3,
			inputFormatter: [null, null, null]
		}),
		new web3._extend.Method({
			name: 'preimage',
			call: 'debug_preimage',
			params: 1,
			inputFormatter: [null]
		}),
		new web3._extend.Method({
			name: 'getBadBlocks',
			call: 'debug_getBadBlocks',
			params: 0,
		}),
		new web3._extend.Method({
			name: 'storageRangeAt',
			call: 'debug_storageRangeAt',
			params: 5,
		}),
		new web3._extend.Method({
			name: 'getModifiedAccountsByNumber',
			call: 'debug_getModifiedAccountsByNumber',
			params: 2,
			inputFormatter: [null, null],
		}),
		new web3._extend.Method({
			name: 'getModifiedAccountsByHash',
			call: 'debug_getModifiedAccountsByHash',
			params: 2,
			inputFormatter:[null, null],
		}),
		new web3._extend.Method({
			name: 'freezeClient',
			call: 'debug_freezeClient',
			params: 1,
		}),
		new web3._extend.Method({
			name: 'getAccessibleState',
			call: 'debug_getAccessibleState',
			params: 2,
			inputFormatter:[web3._extend.formatters.inputBlockNumberFormatter, web3._extend.formatters.inputBlockNumberFormatter],
		}),
		new web3._extend.Method({
			name: 'dbGet',
			call: 'debug_dbGet',
			params: 1
		}),
		new web3._extend.Method({
			name: 'dbAncient',
			call: 'debug_dbAncient',
			params: 2
		}),
		new web3._extend.Method({
			name: 'dbAncients',
			call: 'debug_dbAncients',
			params: 0
		}),
		new web3._extend.Method({
			name: 'setTrieFlushInterval',
			call: 'debug_setTrieFlushInterval',
			params: 1
		}),
		new web3._extend.Method({
			name: 'getTrieFlushInterval',
			call: 'debug_getTrieFlushInterval',
			params: 0
		}),
	],
	properties: []
});
`

const EthJs = `
web3._extend({
	property: 'eth',
	methods: [
		new web3._extend.Method({
			name: 'chainId',
			call: 'eth_chainId',
			params: 0
		}),
		new web3._extend.Method({
			name: 'sign',
			call: 'eth_sign',
			params: 2,
			inputFormatter: [web3._extend.formatters.inputAddressFormatter, null]
		}),
		new web3._extend.Method({
			name: 'resend',
			call: 'eth_resend',
			params: 3,
			inputFormatter: [web3._extend.formatters.inputTransactionFormatter, web3._extend.utils.fromDecimal, web3._extend.utils.fromDecimal]
		}),
		new web3._extend.Method({
			name: 'signTransaction',
			call: 'eth_signTransaction',
			params: 1,
			inputFormatter: [web3._extend.formatters.inputTransactionFormatter]
		}),
		new web3._extend.Method({
			name: 'estimateGas',
			call: 'eth_estimateGas',
			params: 3,
			inputFormatter: [web3._extend.formatters.inputCallFormatter, web3._extend.formatters.inputBlockNumberFormatter, null],
			outputFormatter: web3._extend.utils.toDecimal
		}),
		new web3._extend.Method({
			name: 'submitTransaction',
			call: 'eth_submitTransaction',
			params: 1,
			inputFormatter: [web3._extend.formatters.inputTransactionFormatter]
		}),
		new web3._extend.Method({
			name: 'fillTransaction',
			call: 'eth_fillTransaction',
			params: 1,
			inputFormatter: [web3._extend.formatters.inputTransactionFormatter]
		}),
		new web3._extend.Method({
			name: 'getHeaderByNumber',
			call: 'eth_getHeaderByNumber',
			params: 1,
			inputFormatter: [web3._extend.formatters.inputBlockNumberFormatter]
		}),
		new web3._extend.Method({
			name: 'getHeaderByHash',
			call: 'eth_getHeaderByHash',
			params: 1
		}),
		new web3._extend.Method({
			name: 'getBlockByNumber',
			call: 'eth_getBlockByNumber',
			params: 2,
			inputFormatter: [web3._extend.formatters.inputBlockNumberFormatter, function (val) { return !!val; }]
		}),
		new web3._extend.Method({
			name: 'getBlockByHash',
			call: 'eth_getBlockByHash',
			params: 2,
			inputFormatter: [null, function (val) { return !!val; }]
		}),
		new web3._extend.Method({
			name: 'getRawTransaction',
			call: 'eth_getRawTransactionByHash',
			params: 1
		}),
		new web3._extend.Method({
			name: 'getRawTransactionFromBlock',
			call: function(args) {
				return (web3._extend.utils.isString(args[0]) && args[0].indexOf('0x') === 0) ? 'eth_getRawTransactionByBlockHashAndIndex' : 'eth_getRawTransactionByBlockNumberAndIndex';
			},
			params: 2,
			inputFormatter: [web3._extend.formatters.inputBlockNumberFormatter, web3._extend.utils.toHex]
		}),
		new web3._extend.Method({
			name: 'getProof',
			call: 'eth_getProof',
			params: 3,
			inputFormatter: [web3._extend.formatters.inputAddressFormatter, null, web3._extend.formatters.inputBlockNumberFormatter]
		}),
		new web3._extend.Method({
			name: 'createAccessList',
			call: 'eth_createAccessList',
			params: 2,
			inputFormatter: [null, web3._extend.formatters.inputBlockNumberFormatter],
		}),
		new web3._extend.Method({
			name: 'getLogs',
			call: 'eth_getLogs',
			params: 1,
		}),
		new web3._extend.Method({
			name: 'call',
			call: 'eth_call',
			params: 4,
			inputFormatter: [web3._extend.formatters.inputCallFormatter, web3._extend.formatters.inputDefaultBlockNumberFormatter, null, null],
		}),
	],
	properties: [
		new web3._extend.Property({
			name: 'pendingTransactions',
			getter: 'eth_pendingTransactions',
			outputFormatter: function(txs) {
				var formatted = [];
				for (var i = 0; i < txs.length; i++) {
					formatted.push(web3._extend.formatters.outputTransactionFormatter(txs[i]));
					formatted[i].blockHash = null;
				}
				return formatted;
			}
		}),
		new web3._extend.Property({
			name: 'maxPriorityFeePerGas',
			getter: 'eth_maxPriorityFeePerGas',
			outputFormatter: web3._extend.utils.toBigNumber
		}),
	]
});
`

const MinerJs = `
web3._extend({
	property: 'miner',
	methods: [
		new web3._extend.Method({
			name: 'start',
			call: 'miner_start',
		}),
		new web3._extend.Method({
			name: 'stop',
			call: 'miner_stop'
		}),
		new web3._extend.Method({
			name: 'setEtherbase',
			call: 'miner_setEtherbase',
			params: 1,
			inputFormatter: [web3._extend.formatters.inputAddressFormatter]
		}),
		new web3._extend.Method({
			name: 'setExtra',
			call: 'miner_setExtra',
			params: 1
		}),
		new web3._extend.Method({
			name: 'setGasPrice',
			call: 'miner_setGasPrice',
			params: 1,
			inputFormatter: [web3._extend.utils.fromDecimal]
		}),
		new web3._extend.Method({
			name: 'setGasLimit',
			call: 'miner_setGasLimit',
			params: 1,
			inputFormatter: [web3._extend.utils.fromDecimal]
		}),
		new web3._extend.Method({
			name: 'setRecommitInterval',
			call: 'miner_setRecommitInterval',
			params: 1,
		}),
		new web3._extend.Method({
			name: 'getHashrate',
			call: 'miner_getHashrate'
		}),
	],
	properties: []
});
`

const NetJs = `
web3._extend({
	property: 'net',
	methods: [],
	properties: [
		new web3._extend.Property({
			name: 'version',
			getter: 'net_version'
		}),
	]
});
`

const PersonalJs = `
web3._extend({
	property: 'personal',
	methods: [
		new web3._extend.Method({
			name: 'importRawKey',
			call: 'personal_importRawKey',
			params: 2
		}),
		new web3._extend.Method({
			name: 'sign',
			call: 'personal_sign',
			params: 3,
			inputFormatter: [null, web3._extend.formatters.inputAddressFormatter, null]
		}),
		new web3._extend.Method({
			name: 'ecRecover',
			call: 'personal_ecRecover',
			params: 2
		}),
		new web3._extend.Method({
			name: 'openWallet',
			call: 'personal_openWallet',
			params: 2
		}),
		new web3._extend.Method({
			name: 'deriveAccount',
			call: 'personal_deriveAccount',
			params: 3
		}),
		new web3._extend.Method({
			name: 'signTransaction',
			call: 'personal_signTransaction',
			params: 2,
			inputFormatter: [web3._extend.formatters.inputTransactionFormatter, null]
		}),
		new web3._extend.Method({
			name: 'unpair',
			call: 'personal_unpair',
			params: 2
		}),
		new web3._extend.Method({
			name: 'initializeWallet',
			call: 'personal_initializeWallet',
			params: 1
		})
	],
	properties: [
		new web3._extend.Property({
			name: 'listWallets',
			getter: 'personal_listWallets'
		}),
	]
})
`

const RpcJs = `
web3._extend({
	property: 'rpc',
	methods: [],
	properties: [
		new web3._extend.Property({
			name: 'modules',
			getter: 'rpc_modules'
		}),
	]
});
`

const TxpoolJs = `
web3._extend({
	property: 'txpool',
	methods: [],
	properties:
	[
		new web3._extend.Property({
			name: 'content',
			getter: 'txpool_content'
		}),
		new web3._extend.Property({
			name: 'inspect',
			getter: 'txpool_inspect'
		}),
		new web3._extend.Property({
			name: 'status',
			getter: 'txpool_status',
			outputFormatter: function(status) {
				status.pending = web3._extend.utils.toDecimal(status.pending);
				status.queued = web3._extend.utils.toDecimal(status.queued);
				return status;
			}
		}),
		new web3._extend.Method({
			name: 'contentFrom',
			call: 'txpool_contentFrom',
			params: 1,
		}),
	]
});
`

const LESJs = `
web3._extend({
	property: 'les',
	methods:
	[
		new web3._extend.Method({
			name: 'getCheckpoint',
			call: 'les_getCheckpoint',
			params: 1
		}),
		new web3._extend.Method({
			name: 'clientInfo',
			call: 'les_clientInfo',
			params: 1
		}),
		new web3._extend.Method({
			name: 'priorityClientInfo',
			call: 'les_priorityClientInfo',
			params: 3
		}),
		new web3._extend.Method({
			name: 'setClientParams',
			call: 'les_setClientParams',
			params: 2
		}),
		new web3._extend.Method({
			name: 'setDefaultParams',
			call: 'les_setDefaultParams',
			params: 1
		}),
		new web3._extend.Method({
			name: 'addBalance',
			call: 'les_addBalance',
			params: 2
		}),
	],
	properties:
	[
		new web3._extend.Property({
			name: 'latestCheckpoint',
			getter: 'les_latestCheckpoint'
		}),
		new web3._extend.Property({
			name: 'checkpointContractAddress',
			getter: 'les_getCheckpointContractAddress'
		}),
		new web3._extend.Property({
			name: 'serverInfo',
			getter: 'les_serverInfo'
		}),
	]
});
`

const VfluxJs = `
web3._extend({
	property: 'vflux',
	methods:
	[
		new web3._extend.Method({
			name: 'distribution',
			call: 'vflux_distribution',
			params: 2
		}),
		new web3._extend.Method({
			name: 'timeout',
			call: 'vflux_timeout',
			params: 2
		}),
		new web3._extend.Method({
			name: 'value',
			call: 'vflux_value',
			params: 2
		}),
	],
	properties:
	[
		new web3._extend.Property({
			name: 'requestStats',
			getter: 'vflux_requestStats'
		}),
	]
});
`

const DevJs = `
web3._extend({
	property: 'dev',
	methods:
	[
		new web3._extend.Method({
			name: 'addWithdrawal',
			call: 'dev_addWithdrawal',
			params: 1
		}),
		new web3._extend.Method({
			name: 'setFeeRecipient',
			call: 'dev_setFeeRecipient',
			params: 1
		}),
	],
});
`<|MERGE_RESOLUTION|>--- conflicted
+++ resolved
@@ -235,8 +235,6 @@
 			params: 1
 		}),
 		new web3._extend.Method({
-<<<<<<< HEAD
-=======
 			name: 'getRawReceipts',
 			call: 'debug_getRawReceipts',
 			params: 1
@@ -247,7 +245,6 @@
 			params: 1
 		}),
 		new web3._extend.Method({
->>>>>>> bed84606
 			name: 'setHead',
 			call: 'debug_setHead',
 			params: 1
