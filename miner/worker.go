--- conflicted
+++ resolved
@@ -369,7 +369,7 @@
 			}
 			clearPending(head.Block.NumberU64())
 			timestamp = time.Now().Unix()
-<<<<<<< HEAD
+
 			signedRecent, err := w.engine.SignRecently(w.chain, head.Block)
 			if err != nil {
 				log.Info("Not allowed to propose block", "err", err)
@@ -378,18 +378,6 @@
 			if signedRecent {
 				log.Info("Signed recently, must wait")
 				continue
-=======
-			if p, ok := w.engine.(*parlia.Parlia); ok {
-				signedRecent, err := p.SignRecently(w.chain, head.Block)
-				if err != nil {
-					log.Debug("Not allowed to propose block", "err", err)
-					continue
-				}
-				if signedRecent {
-					log.Info("Signed recently, must wait")
-					continue
-				}
->>>>>>> 2b836937
 			}
 			commit(commitInterruptNewHead)
 
@@ -619,481 +607,8 @@
 		env.Receipts,
 		trie.NewStackTrie(nil),
 	)
-<<<<<<< HEAD
 	w.snapshotReceipts = types.CopyReceipts(env.Receipts)
 	w.snapshotState = env.State.Copy()
-=======
-	w.snapshotReceipts = copyReceipts(env.receipts)
-	w.snapshotState = env.state.Copy()
-}
-
-func (w *worker) commitTransaction(env *environment, tx *types.Transaction, receiptProcessors ...core.ReceiptProcessor) ([]*types.Log, error) {
-	snap := env.state.Snapshot()
-
-	receipt, err := core.ApplyTransaction(w.chainConfig, w.chain, &env.coinbase, env.gasPool, env.state, env.header, tx, &env.header.GasUsed, *w.chain.GetVMConfig(), receiptProcessors...)
-	if err != nil {
-		env.state.RevertToSnapshot(snap)
-		return nil, err
-	}
-	env.txs = append(env.txs, tx)
-	env.receipts = append(env.receipts, receipt)
-
-	return receipt.Logs, nil
-}
-
-func (w *worker) commitTransactions(env *environment, txs *types.TransactionsByPriceAndNonce,
-	interruptCh chan int32, stopTimer *time.Timer) error {
-	gasLimit := env.header.GasLimit
-	if env.gasPool == nil {
-		env.gasPool = new(core.GasPool).AddGas(gasLimit)
-		if w.chain.Config().IsEuler(env.header.Number) {
-			env.gasPool.SubGas(params.SystemTxsGas * 3)
-		} else {
-			env.gasPool.SubGas(params.SystemTxsGas)
-		}
-	}
-
-	var coalescedLogs []*types.Log
-	// initialize bloom processors
-	processorCapacity := 100
-	if txs.CurrentSize() < processorCapacity {
-		processorCapacity = txs.CurrentSize()
-	}
-	bloomProcessors := core.NewAsyncReceiptBloomGenerator(processorCapacity)
-
-	stopPrefetchCh := make(chan struct{})
-	defer close(stopPrefetchCh)
-	//prefetch txs from all pending txs
-	txsPrefetch := txs.Copy()
-	tx := txsPrefetch.Peek()
-	txCurr := &tx
-	w.prefetcher.PrefetchMining(txsPrefetch, env.header, env.gasPool.Gas(), env.state.CopyDoPrefetch(), *w.chain.GetVMConfig(), stopPrefetchCh, txCurr)
-
-	signal := commitInterruptNone
-LOOP:
-	for {
-		// In the following three cases, we will interrupt the execution of the transaction.
-		// (1) new head block event arrival, the reason is 1
-		// (2) worker start or restart, the reason is 1
-		// (3) worker recreate the sealing block with any newly arrived transactions, the reason is 2.
-		// For the first two cases, the semi-finished work will be discarded.
-		// For the third case, the semi-finished work will be submitted to the consensus engine.
-		if interruptCh != nil {
-			select {
-			case signal, ok := <-interruptCh:
-				if !ok {
-					// should never be here, since interruptCh should not be read before
-					log.Warn("commit transactions stopped unknown")
-				}
-				return signalToErr(signal)
-			default:
-			}
-		}
-		// If we don't have enough gas for any further transactions then we're done
-		if env.gasPool.Gas() < params.TxGas {
-			log.Trace("Not enough gas for further transactions", "have", env.gasPool, "want", params.TxGas)
-			signal = commitInterruptOutOfGas
-			break
-		}
-		if stopTimer != nil {
-			select {
-			case <-stopTimer.C:
-				log.Info("Not enough time for further transactions", "txs", len(env.txs))
-				stopTimer.Reset(0) // re-active the timer, in case it will be used later.
-				signal = commitInterruptTimeout
-				break LOOP
-			default:
-			}
-		}
-		// Retrieve the next transaction and abort if all done
-		tx = txs.Peek()
-		if tx == nil {
-			break
-		}
-		// Error may be ignored here. The error has already been checked
-		// during transaction acceptance is the transaction pool.
-		//
-		// We use the eip155 signer regardless of the current hf.
-		//from, _ := types.Sender(env.signer, tx)
-		// Check whether the tx is replay protected. If we're not in the EIP155 hf
-		// phase, start ignoring the sender until we do.
-		if tx.Protected() && !w.chainConfig.IsEIP155(env.header.Number) {
-			log.Trace("Ignoring reply protected transaction", "hash", tx.Hash(), "eip155", w.chainConfig.EIP155Block)
-			txs.Pop()
-			continue
-		}
-		// Start executing the transaction
-		env.state.Prepare(tx.Hash(), env.tcount)
-
-		from, _ := types.Sender(env.signer, tx)
-
-		logs, err := w.commitTransaction(env, tx, bloomProcessors)
-		switch {
-		case errors.Is(err, core.ErrGasLimitReached):
-			// Pop the current out-of-gas transaction without shifting in the next from the account
-			log.Trace("Gas limit exceeded for current block", "sender", from)
-			txs.Pop()
-
-		case errors.Is(err, core.ErrNonceTooLow):
-			// New head notification data race between the transaction pool and miner, shift
-			log.Trace("Skipping transaction with low nonce", "sender", from, "nonce", tx.Nonce())
-			txs.Shift()
-
-		case errors.Is(err, core.ErrNonceTooHigh):
-			// Reorg notification data race between the transaction pool and miner, skip account =
-			log.Trace("Skipping account with high nonce", "sender", from, "nonce", tx.Nonce())
-			txs.Pop()
-
-		case errors.Is(err, nil):
-			// Everything ok, collect the logs and shift in the next transaction from the same account
-			coalescedLogs = append(coalescedLogs, logs...)
-			env.tcount++
-			txs.Shift()
-
-		case errors.Is(err, core.ErrTxTypeNotSupported):
-			// Pop the unsupported transaction without shifting in the next from the account
-			log.Trace("Skipping unsupported transaction type", "sender", from, "type", tx.Type())
-			txs.Pop()
-
-		default:
-			// Strange error, discard the transaction and get the next in line (note, the
-			// nonce-too-high clause will prevent us from executing in vain).
-			//log.Debug("Transaction failed, account skipped", "hash", tx.Hash(), "err", err)
-			txs.Shift()
-		}
-	}
-	bloomProcessors.Close()
-	if !w.isRunning() && len(coalescedLogs) > 0 {
-		// We don't push the pendingLogsEvent while we are sealing. The reason is that
-		// when we are sealing, the worker will regenerate a sealing block every 3 seconds.
-		// In order to avoid pushing the repeated pendingLog, we disable the pending log pushing.
-
-		// make a copy, the state caches the logs and these logs get "upgraded" from pending to mined
-		// logs by filling in the block hash when the block was mined by the local miner. This can
-		// cause a race condition if a log was "upgraded" before the PendingLogsEvent is processed.
-		cpy := make([]*types.Log, len(coalescedLogs))
-		for i, l := range coalescedLogs {
-			cpy[i] = new(types.Log)
-			*cpy[i] = *l
-		}
-		w.pendingLogsFeed.Send(cpy)
-	}
-	return signalToErr(signal)
-}
-
-// generateParams wraps various of settings for generating sealing task.
-type generateParams struct {
-	timestamp  uint64         // The timstamp for sealing task
-	forceTime  bool           // Flag whether the given timestamp is immutable or not
-	parentHash common.Hash    // Parent block hash, empty means the latest chain head
-	coinbase   common.Address // The fee recipient address for including transaction
-	random     common.Hash    // The randomness generated by beacon chain, empty before the merge
-	noUncle    bool           // Flag whether the uncle block inclusion is allowed
-	noExtra    bool           // Flag whether the extra field assignment is allowed
-	prevWork   *environment
-}
-
-// prepareWork constructs the sealing task according to the given parameters,
-// either based on the last chain head or specified parent. In this function
-// the pending transactions are not filled yet, only the empty task returned.
-func (w *worker) prepareWork(genParams *generateParams) (*environment, error) {
-	w.mu.RLock()
-	defer w.mu.RUnlock()
-
-	// Find the parent block for sealing task
-	parent := w.chain.CurrentBlock()
-	if genParams.parentHash != (common.Hash{}) {
-		parent = w.chain.GetBlockByHash(genParams.parentHash)
-	}
-	if parent == nil {
-		return nil, fmt.Errorf("missing parent")
-	}
-	// Sanity check the timestamp correctness, recap the timestamp
-	// to parent+1 if the mutation is allowed.
-	timestamp := genParams.timestamp
-	if parent.Time() >= timestamp {
-		if genParams.forceTime {
-			return nil, fmt.Errorf("invalid timestamp, parent %d given %d", parent.Time(), timestamp)
-		}
-		timestamp = parent.Time() + 1
-	}
-	// Construct the sealing block header, set the extra field if it's allowed
-	num := parent.Number()
-	header := &types.Header{
-		ParentHash: parent.Hash(),
-		Number:     num.Add(num, common.Big1),
-		GasLimit:   core.CalcGasLimit(parent.GasLimit(), w.config.GasCeil),
-		Time:       timestamp,
-		Coinbase:   genParams.coinbase,
-	}
-	if !genParams.noExtra && len(w.extra) != 0 {
-		header.Extra = w.extra
-	}
-	// Set the randomness field from the beacon chain if it's available.
-	if genParams.random != (common.Hash{}) {
-		header.MixDigest = genParams.random
-	}
-	// Set baseFee and GasLimit if we are on an EIP-1559 chain
-	if w.chainConfig.IsLondon(header.Number) {
-		header.BaseFee = misc.CalcBaseFee(w.chainConfig, parent.Header())
-	}
-	// Run the consensus preparation with the default or customized consensus engine.
-	if err := w.engine.Prepare(w.chain, header); err != nil {
-		log.Error("Failed to prepare header for sealing", "err", err)
-		return nil, err
-	}
-	// Could potentially happen if starting to mine in an odd state.
-	// Note genParams.coinbase can be different with header.Coinbase
-	// since clique algorithm can modify the coinbase field in header.
-	env, err := w.makeEnv(parent, header, genParams.coinbase, genParams.prevWork)
-	if err != nil {
-		log.Error("Failed to create sealing context", "err", err)
-		return nil, err
-	}
-
-	// Handle upgrade build-in system contract code
-	systemcontracts.UpgradeBuildInSystemContract(w.chainConfig, header.Number, env.state)
-
-	// Accumulate the uncles for the sealing work only if it's allowed.
-	if !genParams.noUncle {
-		commitUncles := func(blocks map[common.Hash]*types.Block) {
-			for hash, uncle := range blocks {
-				if len(env.uncles) == 2 {
-					break
-				}
-				if err := w.commitUncle(env, uncle.Header()); err != nil {
-					log.Trace("Possible uncle rejected", "hash", hash, "reason", err)
-				} else {
-					log.Debug("Committing new uncle to block", "hash", hash)
-				}
-			}
-		}
-		// Prefer to locally generated uncle
-		commitUncles(w.localUncles)
-		commitUncles(w.remoteUncles)
-	}
-	return env, nil
-}
-
-// fillTransactions retrieves the pending transactions from the txpool and fills them
-// into the given sealing block. The transaction selection and ordering strategy can
-// be customized with the plugin in the future.
-func (w *worker) fillTransactions(interruptCh chan int32, env *environment, stopTimer *time.Timer) (err error) {
-	// Split the pending transactions into locals and remotes
-	// Fill the block with all available pending transactions.
-	pending := w.eth.TxPool().Pending(false)
-	localTxs, remoteTxs := make(map[common.Address]types.Transactions), pending
-	for _, account := range w.eth.TxPool().Locals() {
-		if txs := remoteTxs[account]; len(txs) > 0 {
-			delete(remoteTxs, account)
-			localTxs[account] = txs
-		}
-	}
-
-	err = nil
-	if len(localTxs) > 0 {
-		txs := types.NewTransactionsByPriceAndNonce(env.signer, localTxs, env.header.BaseFee)
-		err = w.commitTransactions(env, txs, interruptCh, stopTimer)
-		// we will abort here when:
-		//   1.new block was imported
-		//   2.out of Gas, no more transaction can be added.
-		//   3.the mining timer has expired, stop adding transactions.
-		//   4.interrupted resubmit timer, which is by default 10s.
-		//     resubmit is for PoW only, can be deleted for PoS consensus later
-		if err != nil {
-			return
-		}
-	}
-	if len(remoteTxs) > 0 {
-		txs := types.NewTransactionsByPriceAndNonce(env.signer, remoteTxs, env.header.BaseFee)
-		err = w.commitTransactions(env, txs, interruptCh, stopTimer)
-	}
-
-	return
-}
-
-// generateWork generates a sealing block based on the given parameters.
-func (w *worker) generateWork(params *generateParams) (*types.Block, error) {
-	work, err := w.prepareWork(params)
-	if err != nil {
-		return nil, err
-	}
-	defer work.discard()
-
-	w.fillTransactions(nil, work, nil)
-	block, _, err := w.engine.FinalizeAndAssemble(w.chain, work.header, work.state, work.txs, work.unclelist(), work.receipts)
-	return block, err
-}
-
-// commitWork generates several new sealing tasks based on the parent block
-// and submit them to the sealer.
-func (w *worker) commitWork(interruptCh chan int32, timestamp int64) {
-	start := time.Now()
-
-	// Set the coinbase if the worker is running or it's required
-	var coinbase common.Address
-	if w.isRunning() {
-		if w.coinbase == (common.Address{}) {
-			log.Error("Refusing to mine without etherbase")
-			return
-		}
-		coinbase = w.coinbase // Use the preset address as the fee recipient
-	}
-
-	stopTimer := time.NewTimer(0)
-	defer stopTimer.Stop()
-	<-stopTimer.C // discard the initial tick
-
-	stopWaitTimer := time.NewTimer(0)
-	defer stopWaitTimer.Stop()
-	<-stopWaitTimer.C // discard the initial tick
-
-	// validator can try several times to get the most profitable block,
-	// as long as the timestamp is not reached.
-	workList := make([]*environment, 0, 10)
-	var prevWork *environment
-	// workList clean up
-	defer func() {
-		for _, wk := range workList {
-			// only keep the best work, discard others.
-			if wk == w.current {
-				continue
-			}
-			wk.discard()
-		}
-	}()
-
-LOOP:
-	for {
-		work, err := w.prepareWork(&generateParams{
-			timestamp: uint64(timestamp),
-			coinbase:  coinbase,
-			prevWork:  prevWork,
-		})
-		if err != nil {
-			return
-		}
-		prevWork = work
-		workList = append(workList, work)
-
-		delay := w.engine.Delay(w.chain, work.header, &w.config.DelayLeftOver)
-		if delay == nil {
-			log.Warn("commitWork delay is nil, something is wrong")
-			stopTimer = nil
-		} else if *delay <= 0 {
-			log.Debug("Not enough time for commitWork")
-			break
-		} else {
-			log.Debug("commitWork stopTimer", "block", work.header.Number,
-				"header time", time.Until(time.Unix(int64(work.header.Time), 0)),
-				"commit delay", *delay, "DelayLeftOver", w.config.DelayLeftOver)
-			stopTimer.Reset(*delay)
-		}
-
-		// subscribe before fillTransactions
-		txsCh := make(chan core.NewTxsEvent, txChanSize)
-		sub := w.eth.TxPool().SubscribeNewTxsEvent(txsCh)
-		// if TxPool has been stopped, `sub` would be nil, it could happen on shutdown.
-		if sub == nil {
-			log.Info("commitWork SubscribeNewTxsEvent return nil")
-		} else {
-			defer sub.Unsubscribe()
-		}
-
-		// Fill pending transactions from the txpool
-		fillStart := time.Now()
-		err = w.fillTransactions(interruptCh, work, stopTimer)
-		fillDuration := time.Since(fillStart)
-		switch {
-		case errors.Is(err, errBlockInterruptedByNewHead):
-			log.Debug("commitWork abort", "err", err)
-			return
-		case errors.Is(err, errBlockInterruptedByRecommit):
-			fallthrough
-		case errors.Is(err, errBlockInterruptedByTimeout):
-			fallthrough
-		case errors.Is(err, errBlockInterruptedByOutOfGas):
-			// break the loop to get the best work
-			log.Debug("commitWork finish", "reason", err)
-			break LOOP
-		}
-
-		if interruptCh == nil || stopTimer == nil {
-			// it is single commit work, no need to try several time.
-			log.Info("commitWork interruptCh or stopTimer is nil")
-			break
-		}
-
-		newTxsNum := 0
-		// stopTimer was the maximum delay for each fillTransactions
-		// but now it is used to wait until (head.Time - DelayLeftOver) is reached.
-		stopTimer.Reset(time.Until(time.Unix(int64(work.header.Time), 0)) - w.config.DelayLeftOver)
-	LOOP_WAIT:
-		for {
-			select {
-			case <-stopTimer.C:
-				log.Debug("commitWork stopTimer expired")
-				break LOOP
-			case <-interruptCh:
-				log.Debug("commitWork interruptCh closed, new block imported or resubmit triggered")
-				return
-			case ev := <-txsCh:
-				delay := w.engine.Delay(w.chain, work.header, &w.config.DelayLeftOver)
-				log.Debug("commitWork txsCh arrived", "fillDuration", fillDuration.String(),
-					"delay", delay.String(), "work.tcount", work.tcount,
-					"newTxsNum", newTxsNum, "len(ev.Txs)", len(ev.Txs))
-				if *delay < fillDuration {
-					// There may not have enough time for another fillTransactions.
-					break LOOP
-				} else if *delay < fillDuration*2 {
-					// We can schedule another fillTransactions, but the time is limited,
-					// probably it is the last chance, schedule it immediately.
-					break LOOP_WAIT
-				} else {
-					// There is still plenty of time left.
-					// We can wait a while to collect more transactions before
-					// schedule another fillTransaction to reduce CPU cost.
-					// There will be 2 cases to schedule another fillTransactions:
-					//   1.newTxsNum >= work.tcount
-					//   2.no much time left, have to schedule it immediately.
-					newTxsNum = newTxsNum + len(ev.Txs)
-					if newTxsNum >= work.tcount {
-						break LOOP_WAIT
-					}
-					stopWaitTimer.Reset(*delay - fillDuration*2)
-				}
-			case <-stopWaitTimer.C:
-				if newTxsNum > 0 {
-					break LOOP_WAIT
-				}
-			}
-		}
-		// if sub's channel if full, it will block other NewTxsEvent subscribers,
-		// so unsubscribe ASAP and Unsubscribe() is re-enterable, safe to call several time.
-		if sub != nil {
-			sub.Unsubscribe()
-		}
-	}
-	// get the most profitable work
-	bestWork := workList[0]
-	bestReward := new(big.Int)
-	for i, wk := range workList {
-		balance := wk.state.GetBalance(consensus.SystemAddress)
-		log.Debug("Get the most profitable work", "index", i, "balance", balance, "bestReward", bestReward)
-		if balance.Cmp(bestReward) > 0 {
-			bestWork = wk
-			bestReward = balance
-		}
-	}
-	w.commit(bestWork, w.fullTaskHook, true, start)
-
-	// Swap out the old work with the new one, terminating any leftover
-	// prefetcher processes in the mean time and starting a new one.
-	if w.current != nil {
-		w.current.discard()
-	}
-	w.current = bestWork
->>>>>>> 2b836937
 }
 
 // commit runs any post-transaction state modifications, assembles the final block
