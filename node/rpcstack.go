--- conflicted
+++ resolved
@@ -275,15 +275,6 @@
 		h.wsHandler.Store((*rpcHandler)(nil))
 		wsHandler.server.Stop()
 	}
-<<<<<<< HEAD
-	ctx, cancel := context.WithTimeout(context.Background(), shutdownTimeout)
-	defer cancel()
-	err := h.server.Shutdown(ctx)
-	if err == ctx.Err() {
-		h.log.Warn("HTTP server graceful shutdown timed out")
-		h.server.Close()
-	}
-=======
 
 	ctx, cancel := context.WithTimeout(context.Background(), shutdownTimeout)
 	defer cancel()
@@ -293,7 +284,6 @@
 		h.server.Close()
 	}
 
->>>>>>> bed84606
 	h.listener.Close()
 	h.log.Info("HTTP server stopped", "endpoint", h.listener.Addr())
 
